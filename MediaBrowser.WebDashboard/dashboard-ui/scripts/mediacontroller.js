﻿(function ($, window) {

    var enableMirrorMode;
    var currentDisplayInfo;

    function mirrorItem(info) {

        var item = info.item;

        MediaController.getCurrentPlayer().displayContent({

            itemName: item.Name,
            itemId: item.Id,
            itemType: item.Type,
            context: info.context
        });
    }

    function monitorPlayer(player) {

        $(player).on('playbackstart.mediacontroller', function (e, state) {

            var info = {
                QueueableMediaTypes: state.NowPlayingItem.MediaType,
                ItemId: state.NowPlayingItem.Id,
                NowPlayingItem: state.NowPlayingItem
            };

            info = $.extend(info, state.PlayState);

            ApiClient.reportPlaybackStart(info);

        }).on('playbackstop.mediacontroller', function (e, state) {

            ApiClient.reportPlaybackStopped({

                itemId: state.NowPlayingItem.Id,
                mediaSourceId: state.PlayState.MediaSourceId,
                positionTicks: state.PlayState.PositionTicks

            });

        }).on('positionchange.mediacontroller', function (e, state) {


        });
    }

    function mediaController() {

        var self = this;
        var currentPlayer;
        var currentTargetInfo;
        var players = [];

        var keys = new bindKeys(self);

        $(window).on("keydown", keys.keyBinding);
        $(window).on("keypress keyup", keys.keyPrevent);

        self.registerPlayer = function (player) {

            players.push(player);

            if (player.isLocalPlayer) {
                monitorPlayer(player);
            }
        };

        self.activePlayer = function () {
            return currentPlayer;
        };

        self.getPlayerInfo = function () {

            return {

                name: currentPlayer.name,
                isLocalPlayer: currentPlayer.isLocalPlayer,
                id: currentTargetInfo.id,
                deviceName: currentTargetInfo.deviceName,
                playableMediaTypes: currentTargetInfo.playableMediaTypes,
                supportedCommands: currentTargetInfo.supportedCommands
            };
        };

        self.setActivePlayer = function (player, targetInfo) {

            if (typeof (player) === 'string') {
                player = players.filter(function (p) {
                    return p.name == player;
                })[0];
            }

            if (!player) {
                throw new Error('null player');
            }

            currentPlayer = player;
            currentTargetInfo = targetInfo || player.getCurrentTargetInfo();

            $(self).trigger('playerchange');
        };

        self.setDefaultPlayerActive = function () {
            self.setActivePlayer(self.getDefaultPlayer());
        };

        self.removeActivePlayer = function (name) {

            if (self.getPlayerInfo().name == name) {
                self.setDefaultPlayerActive();
            }

        };

        self.getTargets = function () {

            var deferred = $.Deferred();

            var promises = players.map(function (p) {
                return p.getTargets();
            });

            $.when.apply($, promises).done(function () {

                var targets = [];

                for (var i = 0; i < arguments.length; i++) {

                    var subTargets = arguments[i];

                    for (var j = 0; j < subTargets.length; j++) {

                        targets.push(subTargets[j]);
                    }

                }

                targets = targets.sort(function (a, b) {

                    var aVal = a.isLocalPlayer ? 0 : 1;
                    var bVal = b.isLocalPlayer ? 0 : 1;

                    aVal = aVal.toString() + a.name;
                    bVal = bVal.toString() + b.name;

                    return aVal.localeCompare(bVal);
                });

                deferred.resolveWith(null, [targets]);
            });

            return deferred.promise();
        };

        self.getPlayerState = function() {

            return currentPlayer.getPlayerState();
        };

        self.play = function (options) {

            if (typeof (options) === 'string') {
                options = { ids: [options] };
            }

            currentPlayer.play(options);
        };

        self.shuffle = function (id) {

            currentPlayer.shuffle(id);
        };

        self.instantMix = function (id) {
            currentPlayer.instantMix(id);
        };

        self.queue = function (options) {

            if (typeof (options) === 'string') {
                options = { ids: [options] };
            }

            currentPlayer.queue(options);
        };

        self.queueNext = function (options) {

            if (typeof (options) === 'string') {
                options = { ids: [options] };
            }

            currentPlayer.queueNext(options);
        };

        self.canPlay = function (item) {

            if (item.PlayAccess != 'Full') {
                return false;
            }

            if (item.LocationType == "Virtual" || item.IsPlaceHolder) {
                return false;
            }

            if (item.IsFolder || item.Type == "MusicGenre") {
                return true;
            }

            return self.getPlayerInfo().playableMediaTypes.indexOf(item.MediaType) != -1;
        };

        self.canQueueMediaType = function (mediaType) {

            return currentPlayer.canQueueMediaType(mediaType);
        };

        self.getLocalPlayer = function () {

            return currentPlayer.isLocalPlayer ?

                currentPlayer :

                players.filter(function (p) {
                    return p.isLocalPlayer;
                })[0];
        };

        self.getDefaultPlayer = function () {

            return currentPlayer.isLocalPlayer ?

                currentPlayer :

                players.filter(function (p) {
                    return p.isDefaultPlayer;
                })[0];
        };

        self.getCurrentPlayer = function () {

            return currentPlayer;
        };

        self.pause = function () {
            currentPlayer.pause();
        };

        self.stop = function () {
            currentPlayer.stop();
        };

        self.unpause = function () {
            currentPlayer.unpause();
        };

        self.seek = function (position) {
            currentPlayer.seek(position);
        };

        self.currentPlaylistIndex = function (i) {
            currentPlayer.currentPlaylistIndex(i);
        };

        self.removeFromPlaylist = function (i) {
            currentPlayer.removeFromPlaylist(i);
        };

        self.nextTrack = function () {
            currentPlayer.nextTrack();
        };

        self.previousTrack = function () {
            currentPlayer.previousTrack();
        };

        self.mute = function () {
            currentPlayer.mute();
        };

        self.unMute = function () {
            currentPlayer.unMute();
        };

        self.toggleMute = function () {
            currentPlayer.toggleMute();
        };

        self.volumeDown = function () {
            currentPlayer.volumeDown();
        };

        self.volumeUp = function () {
            currentPlayer.volumeUp();
        };

        self.shuffle = function (id) {
            currentPlayer.shuffle(id);
        };

<<<<<<< HEAD
        self.getVolume = function() {
            return localStorage.getItem("volume") || 0.5;
        };

=======
>>>>>>> e1262f21
        self.playlist = function() {
            return currentPlayer.playlist || [];
        };

        self.sendCommand = function (cmd, player) {

            player = player || self.getLocalPlayer();

            // Full list
            // https://github.com/MediaBrowser/MediaBrowser/blob/master/MediaBrowser.Model/Session/GeneralCommand.cs#L23
            console.log('MediaController received command: ' + cmd.Name);
            switch (cmd.Name) {

                case 'VolumeUp':
                    player.volumeUp();
                    break;
                case 'VolumeDown':
                    player.volumeDown();
                    break;
                case 'Mute':
                    player.mute();
                    break;
                case 'Unmute':
                    player.unMute();
                    break;
                case 'ToggleMute':
                    player.toggleMute();
                    break;
                case 'SetVolume':
                    player.setVolume(cmd.Arguments.Volume);
                    break;
                case 'SetAudioStreamIndex':
                    player.setAudioStreamIndex(parseInt(cmd.Arguments.Index));
                    break;
                case 'SetSubtitleStreamIndex':
                    player.setSubtitleStreamIndex(parseInt(cmd.Arguments.Index));
                    break;
                case 'ToggleFullscreen':
                    player.toggleFullscreen();
                    break;
                default:
                    {
                        if (player.isLocalPlayer) {
                            // Not player-related
                            Dashboard.processGeneralCommand(cmd);
                        } else {
                            player.sendCommand(cmd);
                        }
                        break;
                    }
            }
        };
    }

    window.MediaController = new mediaController();

    function onWebSocketMessageReceived(e, msg) {

        var localPlayer;

        if (msg.MessageType === "Play") {

            localPlayer = MediaController.getLocalPlayer();

            if (msg.Data.PlayCommand == "PlayNext") {
                localPlayer.queueNext({ ids: msg.Data.ItemIds });
            }
            else if (msg.Data.PlayCommand == "PlayLast") {
                localPlayer.queue({ ids: msg.Data.ItemIds });
            }
            else {
                localPlayer.play({ ids: msg.Data.ItemIds, startPositionTicks: msg.Data.StartPositionTicks });
            }

        }
        else if (msg.MessageType === "ServerShuttingDown") {
            MediaController.setDefaultPlayerActive();
        }
        else if (msg.MessageType === "ServerRestarting") {
            MediaController.setDefaultPlayerActive();
        }
        else if (msg.MessageType === "Playstate") {

            localPlayer = MediaController.getLocalPlayer();

            if (msg.Data.Command === 'Stop') {
                localPlayer.stop();
            }
            else if (msg.Data.Command === 'Pause') {
                localPlayer.pause();
            }
            else if (msg.Data.Command === 'Unpause') {
                localPlayer.unpause();
            }
            else if (msg.Data.Command === 'Seek') {
                localPlayer.seek(msg.Data.SeekPositionTicks);
            }
            else if (msg.Data.Command === 'NextTrack') {
                localPlayer.nextTrack();
            }
            else if (msg.Data.Command === 'PreviousTrack') {
                localPlayer.previousTrack();
            }
        }
        else if (msg.MessageType === "GeneralCommand") {

            var cmd = msg.Data;

            localPlayer = MediaController.getLocalPlayer();

            MediaController.sendCommand(cmd, localPlayer);
        }
    }

    $(ApiClient).on("websocketmessage", onWebSocketMessageReceived);

    function getTargetsHtml(targets) {

        var playerInfo = MediaController.getPlayerInfo();

        var html = '';
        html += '<form>';

        html += '<form><h3>Select Player:</h3>';
        html += '<fieldset data-role="controlgroup" data-mini="true">';

        var checkedHtml;

        for (var i = 0, length = targets.length; i < length; i++) {

            var target = targets[i];

            var id = 'radioPlayerTarget' + i;

            var isChecked = target.id == playerInfo.id;
            checkedHtml = isChecked ? ' checked="checked"' : '';

            var mirror = (!target.isLocalPlayer && target.supportedCommands.indexOf('DisplayContent') != -1) ? 'true' : 'false';

            html += '<input type="radio" class="radioSelectPlayerTarget" name="radioSelectPlayerTarget" data-mirror="' + mirror + '" data-commands="' + target.supportedCommands.join(',') + '" data-mediatypes="' + target.playableMediaTypes.join(',') + '" data-playername="' + target.playerName + '" data-targetid="' + target.id + '" data-targetname="' + target.name + '" id="' + id + '" value="' + target.id + '"' + checkedHtml + '>';
            html += '<label for="' + id + '" style="font-weight:normal;">' + target.name;

            if (target.appName) {
                html += '<br/><span style="color:#bbb;">' + target.appName + '</span>';
            }

            html += '</label>';
        }

        html += '</fieldset>';

        html += '<p class="fieldDescription">' + Globalize.translate('LabelAllPlaysSentToPlayer') + '</p>';

        checkedHtml = enableMirrorMode ? ' checked="checked"' : '';
        html += '<div style="margin-top:1.5em;" class="fldMirrorMode"><label for="chkEnableMirrorMode">Enable display mirroring</label><input type="checkbox" class="chkEnableMirrorMode" id="chkEnableMirrorMode" data-mini="true"' + checkedHtml + ' /></div>';

        html += '</form>';

        return html;
    }

    function showPlayerSelection(page) {

        var promise = MediaController.getTargets();

        var html = '<div data-role="panel" data-position="right" data-display="overlay" data-position-fixed="true" id="playerSelectionPanel" class="playerSelectionPanel" data-theme="b">';

        html += '<div class="players"></div>';

        html += '</div>';

        $(document.body).append(html);

        var elem = $('#playerSelectionPanel').panel({}).trigger('create').panel("open").on("panelafterclose", function () {

            $(this).off("panelafterclose").remove();
        });

        promise.done(function (targets) {

            $('.players', elem).html(getTargetsHtml(targets)).trigger('create');

            $('.chkEnableMirrorMode', elem).on().on('change', function () {
                enableMirrorMode = this.checked;

                if (this.checked && currentDisplayInfo) {

                    mirrorItem(currentDisplayInfo);

                }

            });

            $('.radioSelectPlayerTarget', elem).on('change', function () {

                var supportsMirror = this.getAttribute('data-mirror') == 'true';

                if (supportsMirror) {
                    $('.fldMirrorMode', elem).show();
                } else {
                    $('.fldMirrorMode', elem).hide();
                    $('.chkEnableMirrorMode', elem).checked(false).trigger('change').checkboxradio('refresh');
                }

            }).each(function () {

                if (this.checked) {
                    $(this).trigger('change');
                }

            }).on('change', function () {

                var playerName = this.getAttribute('data-playername');
                var targetId = this.getAttribute('data-targetid');
                var targetName = this.getAttribute('data-targetname');
                var playableMediaTypes = this.getAttribute('data-mediatypes').split(',');
                var supportedCommands = this.getAttribute('data-commands').split(',');

                MediaController.setActivePlayer(playerName, {
                    id: targetId,
                    name: targetName,
                    playableMediaTypes: playableMediaTypes,
                    supportedCommands: supportedCommands

                });
            });
        });
    }

    function positionSliderTooltip() {
        var trackChange = false;

        var slider = $(".positionSliderContainer");

        var tooltip;

        if (!slider) return;

        $(".slider", slider).on("change", function (e) {

            if (!trackChange) return;

            var player = MediaController.activePlayer();

            var ticks = player.currentDurationTicks;

            var pct = $(this).slider().val();

            var time = ticks * (Number(pct) * .01);

            var tooltext = Dashboard.getDisplayTime(time)

            tooltip.text(tooltext);

        }).on("slidestart", function (e) {

            trackChange = true;

            var handle = $(".ui-slider-handle", slider);

            tooltip = createTooltip(handle);
            
        }).on("slidestop", function (e) {

            trackChange = false;

            tooltip.remove();
        });
    }

    function createTooltip(handle) {
        var tooltip = $('<div id="slider-tooltip"></div>');

        handle.after(tooltip);

        return tooltip;
    }

    function bindKeys(controller) {

        var self = this;
        var keyResult = {};

        var position = 0;
        var newPosition = 0;
        var seek;
        var tooltip;
        var slideVol = null;

        self.keyBinding = function (e) {

            if (bypass()) return;

            console.log("keyCode", e.keyCode);

            if (keyResult[e.keyCode]) {
                e.preventDefault();
                keyResult[e.keyCode](e);
            }
        };

        self.keyPrevent = function (e) {

            if (bypass()) return;

            var codes = [32, 38, 40, 37, 39, 81, 77, 65, 84, 83, 70];

            if (codes.indexOf(e.keyCode) != -1) {
                e.preventDefault();
            }
        };

        keyResult[32] = function () { // spacebar

            var player = controller.getCurrentPlayer();

            player.getPlayerState().done(function (result) {

                    if (!state) return;

                    if (state.IsPaused) {
                        controller.unpause();
                    } else {
                        controller.pause();
                    }
                });
        }

        keyResult[38] = function() { // up arrow
            controller.volumeUp();
            var vol = controller.getVolume();
            setVolume(vol);
        }

        keyResult[40] = function() { // down arrow
            controller.volumeDown();
            var vol = controller.getVolume();
            setVolume(vol);
        }

        keyResult[37] = function(e) { // left
            setPosition(37, e.shiftKey);
        }

        keyResult[39] = function(e) { // right arrow
            setPosition(39, e.shiftKey);
        }

        keyResult[81] = function(e) { // q
            var supported = checkSupport("GoToSettings");

            if (!supported) return;

            var player = getPlayer();

            try {
                player.showQualityFlyout();
            } catch (err) {}
        };

        keyResult[77] = function(e) { // m
            var supported = checkSupport("Mute") && checkSupport("Unmute");

            if (!supported) return;

            toggleMute();
        };

        keyResult[65] = function(e) { // a
            var supported = checkSupport("SetAudioStreamIndex");

            if (!supported) return;

            var player = getPlayer();

            try {
                player.showAudioTracksFlyout();
            } catch (err) {}
        };

        keyResult[84] = function(e) { // t
            var supported = checkSupport("SetSubtitleStreamIndex");

            if (!supported) return;

            var player = getPlayer();

            try {
                player.showSubtitleMenu();
            } catch (err) {}
        };

        keyResult[83] = function(e) { // s
            var supported = checkSupport("DisplayContent");

            if (!supported) return;

            var player = getPlayer();

            try {
                player.showChaptersFlyout();
            } catch (err) {}
        };

        keyResult[70] = function(e) { // f
            var supported = checkSupport("ToggleFullscreen");

            if (!supported) return;

            var player = getPlayer();

            try {
                player.toggleFullscreen();
            } catch (err) {}
        };

        var bypass = function () {
            // Get active elem to see what type it is
            var active = document.activeElement;
            if (!active) return false;

            var type = active.type || active.tagName.toLowerCase();
            return (type === "text" || type === "select" || type === "textarea" || type == "password");
        };

        function getPlayer() {
            var player;

            try {
                player = controller.activePlayer();
            } catch (err) {}

            return player;
        }

        function setVolume(vol) {
            var player = getPlayer();
            if (!player) return;

            var slider = player.volumeSlider;

            if (slider) {
                slider.val(vol).slider("refresh");
            }            
        }

        function setPosition(code, shift) {
            var player = getPlayer();
            if (!player) return;

            if (newPosition == 0) {
                position = player.getCurrentTicks();
                newPosition = position;
            }

            clearTimeout(seek);
            
            if (!tooltip) {
                tooltip = createTooltip(player.positionSlider);
            }

            var seconds = 10;
            
            if (shift) {
                seconds = 60;
            }

            if (code == 39) {
               newPosition += (10000000 * seconds);
            } else if (code == 37) {
               newPosition -= (10000000 * seconds);
            } else {
                cleanupTooltip();
                return;
            }

            tooltip.text(Dashboard.getDisplayTime(newPosition));

            seek = setTimeout(function () {
                controller.seek(newPosition);
                cleanupTooltip();
            }, 500);
        }

        function cleanupTooltip() {
            tooltip.remove();
            tooltip = null;
            position = 0;
            newPosition = 0;
        }

        function toggleMute() {
            var vol = controller.getVolume();

            if (slideVol == null) slideVol = vol;

            if (slideVol == 0) {
                controller.unMute();
                slideVol = vol;
            } else {
                controller.mute();
                slideVol = 0;
            }

            setVolume(slideVol);
        }

        function checkSupport(type) {
            var info = controller.getPlayerInfo();

            if (!info) return;

            return info.supportedCommands.indexOf(type) != -1;
        }
    }

    $(document).on('headercreated', function () {

        $('.btnCast').on('click', function () {

            showPlayerSelection($.mobile.activePage);
        });
    });

    $(document).on('pagebeforeshow', ".page", function () {

        var page = this;

        currentDisplayInfo = null;

    }).on('displayingitem', ".libraryPage", function (e, info) {

        var page = this;

        currentDisplayInfo = info;

        if (enableMirrorMode) {
            mirrorItem(info);
        }
    });

    $(function () {
        positionSliderTooltip();
    });

})(jQuery, window);<|MERGE_RESOLUTION|>--- conflicted
+++ resolved
@@ -300,13 +300,6 @@
             currentPlayer.shuffle(id);
         };
 
-<<<<<<< HEAD
-        self.getVolume = function() {
-            return localStorage.getItem("volume") || 0.5;
-        };
-
-=======
->>>>>>> e1262f21
         self.playlist = function() {
             return currentPlayer.playlist || [];
         };
@@ -359,6 +352,10 @@
                     }
             }
         };
+
+        self.getVolume = function () {
+            return localStorage.getItem("volume") || 0.5;
+        };
     }
 
     window.MediaController = new mediaController();
