﻿(function ($, window) {

    var enableMirrorMode;
    var currentDisplayInfo;

    function mirrorItem(info) {

        var item = info.item;

        MediaController.getCurrentPlayer().displayContent({

            itemName: item.Name,
            itemId: item.Id,
            itemType: item.Type,
            context: info.context
        });
    }

    function monitorPlayer(player) {

        $(player).on('playbackstart.mediacontroller', function (e, state) {

            var info = {
                QueueableMediaTypes: state.NowPlayingItem.MediaType,
                ItemId: state.NowPlayingItem.Id,
                NowPlayingItem: state.NowPlayingItem
            };

            info = $.extend(info, state.PlayState);

            ApiClient.reportPlaybackStart(info);

        }).on('playbackstop.mediacontroller', function (e, state) {

            ApiClient.reportPlaybackStopped({

                itemId: state.NowPlayingItem.Id,
                mediaSourceId: state.PlayState.MediaSourceId,
                positionTicks: state.PlayState.PositionTicks

            });

        }).on('positionchange.mediacontroller', function (e, state) {


        });
    }

    function mediaController() {

        var self = this;
        var currentPlayer;
        var currentTargetInfo;
        var players = [];
<<<<<<< HEAD
        var isPaused = true;
        var keyEvent = "keydown";
        var keyOther = "keypress keyup";
        var keys = new bindKeys(self);
=======
        
        var keys = new bindKeys(self);

        $(window).on("keydown", keys.keyBinding);
        $(window).on("keypress keyup", keys.keyPrevent);
>>>>>>> 2e8be7c7

        self.registerPlayer = function (player) {

            players.push(player);

            if (player.isLocalPlayer) {
                monitorPlayer(player);
            }
        };

        self.activePlayer = function () {
            return currentPlayer;
        };

        self.getPlayerInfo = function () {

            return {

                name: currentPlayer.name,
                isLocalPlayer: currentPlayer.isLocalPlayer,
                id: currentTargetInfo.id,
                deviceName: currentTargetInfo.deviceName,
                playableMediaTypes: currentTargetInfo.playableMediaTypes,
                supportedCommands: currentTargetInfo.supportedCommands
            };
        };

        self.setActivePlayer = function (player, targetInfo) {

            if (typeof (player) === 'string') {
                player = players.filter(function (p) {
                    return p.name == player;
                })[0];
            }

            if (!player) {
                throw new Error('null player');
            }

            currentPlayer = player;
            currentTargetInfo = targetInfo || player.getCurrentTargetInfo();

            $(self).trigger('playerchange');
        };

        self.setDefaultPlayerActive = function () {
            self.setActivePlayer(self.getDefaultPlayer());
        };

        self.removeActivePlayer = function (name) {

            if (self.getPlayerInfo().name == name) {
                self.setDefaultPlayerActive();
            }

        };

        self.getTargets = function () {

            var deferred = $.Deferred();

            var promises = players.map(function (p) {
                return p.getTargets();
            });

            $.when.apply($, promises).done(function () {

                var targets = [];

                for (var i = 0; i < arguments.length; i++) {

                    var subTargets = arguments[i];

                    for (var j = 0; j < subTargets.length; j++) {

                        targets.push(subTargets[j]);
                    }

                }

                targets = targets.sort(function (a, b) {

                    var aVal = a.isLocalPlayer ? 0 : 1;
                    var bVal = b.isLocalPlayer ? 0 : 1;

                    aVal = aVal.toString() + a.name;
                    bVal = bVal.toString() + b.name;

                    return aVal.localeCompare(bVal);
                });

                deferred.resolveWith(null, [targets]);
            });

            return deferred.promise();
        };

        self.getPlayerState = function() {

            return currentPlayer.getPlayerState();
        };

        self.play = function (options) {

            if (typeof (options) === 'string') {
                options = { ids: [options] };
            }

            currentPlayer.play(options);

            $(window).on(keyEvent, keys.keyBinding);
            $(window).on(keyOther, keys.keyPrevent);
        };

        self.shuffle = function (id) {

            currentPlayer.shuffle(id);
        };

        self.instantMix = function (id) {
            currentPlayer.instantMix(id);
        };

        self.queue = function (options) {

            if (typeof (options) === 'string') {
                options = { ids: [options] };
            }

            currentPlayer.queue(options);
        };

        self.queueNext = function (options) {

            if (typeof (options) === 'string') {
                options = { ids: [options] };
            }

            currentPlayer.queueNext(options);
        };

        self.canPlay = function (item) {

            if (item.PlayAccess != 'Full') {
                return false;
            }

            if (item.LocationType == "Virtual" || item.IsPlaceHolder) {
                return false;
            }

            if (item.IsFolder || item.Type == "MusicGenre") {
                return true;
            }

            return self.getPlayerInfo().playableMediaTypes.indexOf(item.MediaType) != -1;
        };

        self.canQueueMediaType = function (mediaType) {

            return currentPlayer.canQueueMediaType(mediaType);
        };

        self.getLocalPlayer = function () {

            return currentPlayer.isLocalPlayer ?

                currentPlayer :

                players.filter(function (p) {
                    return p.isLocalPlayer;
                })[0];
        };

        self.getDefaultPlayer = function () {

            return currentPlayer.isLocalPlayer ?

                currentPlayer :

                players.filter(function (p) {
                    return p.isDefaultPlayer;
                })[0];
        };

        self.getCurrentPlayer = function () {

            return currentPlayer;
        };

        self.pause = function () {
            currentPlayer.pause();
        };

        self.stop = function () {
            currentPlayer.stop();

            $(window).off(keyEvent, keys.keyBinding);
            $(window).off(keyOther, keys.keyPrevent);
        };

        self.unpause = function () {
            currentPlayer.unpause();
        };

        self.seek = function (position) {
            currentPlayer.seek(position);
        };

        self.currentPlaylistIndex = function (i) {
            currentPlayer.currentPlaylistIndex(i);
        };

        self.removeFromPlaylist = function (i) {
            currentPlayer.removeFromPlaylist(i);
        };

        self.nextTrack = function () {
            currentPlayer.nextTrack();
        };

        self.previousTrack = function () {
            currentPlayer.previousTrack();
        };

        self.mute = function () {
            currentPlayer.mute();
        };

        self.unMute = function () {
            currentPlayer.unMute();
        };

        self.toggleMute = function () {
            currentPlayer.toggleMute();
        };

        self.volumeDown = function () {
            currentPlayer.volumeDown();
        };

        self.volumeUp = function () {
            currentPlayer.volumeUp();
        };

        self.shuffle = function (id) {
            currentPlayer.shuffle(id);
        };

        self.getVolume = function() {
            return localStorage.getItem("volume") || 0.5;
        };

        self.sendCommand = function (cmd, player) {

            player = player || self.getLocalPlayer();

            // Full list
            // https://github.com/MediaBrowser/MediaBrowser/blob/master/MediaBrowser.Model/Session/GeneralCommand.cs#L23
            console.log('MediaController received command: ' + cmd.Name);
            switch (cmd.Name) {

                case 'VolumeUp':
                    player.volumeUp();
                    break;
                case 'VolumeDown':
                    player.volumeDown();
                    break;
                case 'Mute':
                    player.mute();
                    break;
                case 'Unmute':
                    player.unMute();
                    break;
                case 'ToggleMute':
                    player.toggleMute();
                    break;
                case 'SetVolume':
                    player.setVolume(cmd.Arguments.Volume);
                    break;
                case 'SetAudioStreamIndex':
                    break;
                case 'SetSubtitleStreamIndex':
                    break;
                case 'ToggleFullscreen':
                    player.toggleFullscreen();
                    break;
                default:
                    {
                        if (player.isLocalPlayer) {
                            // Not player-related
                            Dashboard.processGeneralCommand(cmd);
                        } else {
                            player.sendCommand(cmd);
                        }
                        break;
                    }
            }
        };
    }

    window.MediaController = new mediaController();

    function onWebSocketMessageReceived(e, msg) {

        var localPlayer;

        if (msg.MessageType === "Play") {

            localPlayer = MediaController.getLocalPlayer();

            if (msg.Data.PlayCommand == "PlayNext") {
                localPlayer.queueNext({ ids: msg.Data.ItemIds });
            }
            else if (msg.Data.PlayCommand == "PlayLast") {
                localPlayer.queue({ ids: msg.Data.ItemIds });
            }
            else {
                localPlayer.play({ ids: msg.Data.ItemIds, startPositionTicks: msg.Data.StartPositionTicks });
            }

        }
        else if (msg.MessageType === "ServerShuttingDown") {
            MediaController.setDefaultPlayerActive();
        }
        else if (msg.MessageType === "ServerRestarting") {
            MediaController.setDefaultPlayerActive();
        }
        else if (msg.MessageType === "Playstate") {

            localPlayer = MediaController.getLocalPlayer();

            if (msg.Data.Command === 'Stop') {
                localPlayer.stop();
            }
            else if (msg.Data.Command === 'Pause') {
                localPlayer.pause();
            }
            else if (msg.Data.Command === 'Unpause') {
                localPlayer.unpause();
            }
            else if (msg.Data.Command === 'Seek') {
                localPlayer.seek(msg.Data.SeekPositionTicks);
            }
            else if (msg.Data.Command === 'NextTrack') {
                localPlayer.nextTrack();
            }
            else if (msg.Data.Command === 'PreviousTrack') {
                localPlayer.previousTrack();
            }
        }
        else if (msg.MessageType === "GeneralCommand") {

            var cmd = msg.Data;

            localPlayer = MediaController.getLocalPlayer();

            MediaController.sendCommand(cmd, localPlayer);
        }
    }

    $(ApiClient).on("websocketmessage", onWebSocketMessageReceived);

    function getTargetsHtml(targets) {

        var playerInfo = MediaController.getPlayerInfo();

        var html = '';
        html += '<form>';

        html += '<form><h3>Select Player:</h3>';
        html += '<fieldset data-role="controlgroup" data-mini="true">';

        var checkedHtml;

        for (var i = 0, length = targets.length; i < length; i++) {

            var target = targets[i];

            var id = 'radioPlayerTarget' + i;

            var isChecked = target.id == playerInfo.id;
            checkedHtml = isChecked ? ' checked="checked"' : '';

            var mirror = (!target.isLocalPlayer && target.supportedCommands.indexOf('DisplayContent') != -1) ? 'true' : 'false';

            html += '<input type="radio" class="radioSelectPlayerTarget" name="radioSelectPlayerTarget" data-mirror="' + mirror + '" data-commands="' + target.supportedCommands.join(',') + '" data-mediatypes="' + target.playableMediaTypes.join(',') + '" data-playername="' + target.playerName + '" data-targetid="' + target.id + '" data-targetname="' + target.name + '" id="' + id + '" value="' + target.id + '"' + checkedHtml + '>';
            html += '<label for="' + id + '" style="font-weight:normal;">' + target.name;

            if (target.appName) {
                html += '<br/><span style="color:#bbb;">' + target.appName + '</span>';
            }

            html += '</label>';
        }

        html += '</fieldset>';

        html += '<p class="fieldDescription">All plays will be sent to the selected player.</p>';

        checkedHtml = enableMirrorMode ? ' checked="checked"' : '';
        html += '<div style="margin-top:1.5em;" class="fldMirrorMode"><label for="chkEnableMirrorMode">Enable display mirroring</label><input type="checkbox" class="chkEnableMirrorMode" id="chkEnableMirrorMode" data-mini="true"' + checkedHtml + ' /></div>';

        html += '</form>';

        return html;
    }

    function showPlayerSelection(page) {

        var promise = MediaController.getTargets();

        var html = '<div data-role="panel" data-position="right" data-display="overlay" data-position-fixed="true" id="playerSelectionPanel" class="playerSelectionPanel" data-theme="b">';

        html += '<div class="players"></div>';

        html += '</div>';

        $(document.body).append(html);

        var elem = $('#playerSelectionPanel').panel({}).trigger('create').panel("open").on("panelafterclose", function () {

            $(this).off("panelafterclose").remove();
        });

        promise.done(function (targets) {

            $('.players', elem).html(getTargetsHtml(targets)).trigger('create');

            $('.chkEnableMirrorMode', elem).on().on('change', function () {
                enableMirrorMode = this.checked;

                if (this.checked && currentDisplayInfo) {

                    mirrorItem(currentDisplayInfo);

                }

            });

            $('.radioSelectPlayerTarget', elem).on('change', function () {

                var supportsMirror = this.getAttribute('data-mirror') == 'true';

                if (supportsMirror) {
                    $('.fldMirrorMode', elem).show();
                } else {
                    $('.fldMirrorMode', elem).hide();
                    $('.chkEnableMirrorMode', elem).checked(false).trigger('change').checkboxradio('refresh');
                }

            }).each(function () {

                if (this.checked) {
                    $(this).trigger('change');
                }

            }).on('change', function () {

                var playerName = this.getAttribute('data-playername');
                var targetId = this.getAttribute('data-targetid');
                var targetName = this.getAttribute('data-targetname');
                var playableMediaTypes = this.getAttribute('data-mediatypes').split(',');
                var supportedCommands = this.getAttribute('data-commands').split(',');

                MediaController.setActivePlayer(playerName, {
                    id: targetId,
                    name: targetName,
                    playableMediaTypes: playableMediaTypes,
                    supportedCommands: supportedCommands

                });
            });
        });
    }

<<<<<<< HEAD
    function positionSliderTooltip() {
        var trackChange = false;

        var slider = $(".positionSliderContainer");

        var tooltip;

        if (!slider) return;

        $(".slider", slider).on("change", function (e) {

            if (!trackChange) return;

            var player = MediaController.activePlayer();

            var ticks = player.currentDurationTicks;

            var pct = $(this).slider().val();

            var time = ticks * (Number(pct) * .01);

            var tooltext = Dashboard.getDisplayTime(time)

            tooltip.text(tooltext);

        }).on("slidestart", function (e) {

            trackChange = true;

            var handle = $(".ui-slider-handle", slider);

            tooltip = createTooltip(handle);
            
        }).on("slidestop", function (e) {

            trackChange = false;

            tooltip.remove();
        });
    }

    function createTooltip(handle) {
        var tooltip = $('<div id="slider-tooltip"></div>');

        handle.after(tooltip);

        return tooltip;
    }

    function bindKeys(controller) {

        var self = this;

        var position = 0;
        var newPosition = 0;
        var seek;
        var tooltip;
        var slideVol = null;

        self.keyBinding = function (e) {
=======
    function bindKeys(controller) {

        var self = this;
        var keyResult = {};

        self.keyBinding = function(e) {
>>>>>>> 2e8be7c7

            if (bypass()) return;

            console.log("keyCode", e.keyCode);

            if (keyResult[e.keyCode]) {
                e.preventDefault();
                keyResult[e.keyCode](e);
            }
<<<<<<< HEAD
        }

        self.keyPrevent = function (e) {

            if (bypass()) return;

            var codes = [ 32, 38, 40, 37, 39, 81, 77, 65, 84, 83, 70 ];
=======
        };

        self.keyPrevent = function(e) {

            if (bypass()) return;

            var codes = [32, 38, 40, 37, 39, 81, 77, 65, 84, 83, 70];
>>>>>>> 2e8be7c7

            if (codes.indexOf(e.keyCode) != -1) {
                e.preventDefault();
            }
<<<<<<< HEAD
        }

        var keyResult = {};
        keyResult[32] = function () { // spacebar

            controller.getPlayerState().then(function (result) {

                    var state = result.PlayState;

                    if (!state) return;

                    if (state.IsPaused) {
                        controller.unpause();
                    } else {
                        controller.pause();
                    }
                });
        }

        keyResult[38] = function() { // up arrow
            controller.volumeUp();
            var vol = controller.getVolume();
            setVolume(vol);
        }

        keyResult[40] = function() { // down arrow
            controller.volumeDown();
            var vol = controller.getVolume();
            setVolume(vol);
        }

        keyResult[37] = function(e) { // left
            setPosition(37, e.shiftKey);
        }

        keyResult[39] = function(e) { // right arrow
            setPosition(39, e.shiftKey);
        }

        keyResult[81] = function(e) { // q
            var supported = checkSupport("GoToSettings");
            
            if (!supported) return;

            var player = getPlayer();

            try {
                player.showQualityFlyout();
            } catch (err) {}
        }

        keyResult[77] = function(e) { // m
            var supported = checkSupport("Mute") && checkSupport("Unmute");
            
            if (!supported) return;

            toggleMute();
        }

        keyResult[65] = function(e) { // a
            var supported = checkSupport("SetAudioStreamIndex");
            
            if (!supported) return;

            var player = getPlayer();

            try {
                player.showAudioTracksFlyout();
            } catch (err) {}
        }

        keyResult[84] = function(e) { // t
            var supported = checkSupport("SetSubtitleStreamIndex");
            
            if (!supported) return;

            var player = getPlayer();

            try {
                player.showSubtitleMenu();
            } catch (err) {}
        }

        keyResult[83] = function(e) { // s
            var supported = checkSupport("DisplayContent");
            
            if (!supported) return;

            var player = getPlayer();

            try {
                player.showChaptersFlyout();
            } catch (err) {}
        }

        keyResult[70] = function(e) { // f
            var supported = checkSupport("ToggleFullscreen");
            
            if (!supported) return;

            var player = getPlayer();

            try {
                player.toggleFullscreen();
            } catch (err) {}
        }

        var bypass = function () {
=======
        };

        keyResult[32] = function() { // spacebar

            var player = controller.getCurrentPlayer();
            
            player.getPlayerState().done(function (result) {

                var state = result;

                if (state.NowPlayingItem && state.PlayState) {
                    if (state.PlayState.IsPaused) {
                        player.unpause();
                    } else {
                        player.pause();
                    }
                }
            });
        };

        var bypass = function() {
>>>>>>> 2e8be7c7
            // Get active elem to see what type it is
            var active = document.activeElement;
            var type = active.type || active.tagName.toLowerCase();
            return (type === "text" || type === "select" || type === "textarea");
<<<<<<< HEAD
        } 

        function getPlayer() {
            var player;

            try {
                player = controller.activePlayer();
            } catch (err) {}

            return player;
        }

        function setVolume(vol) {
            var player = getPlayer();
            if (!player) return;

            var slider = player.volumeSlider;

            if (slider) {
                slider.val(vol).slider("refresh");
            }            
        }

        function setPosition(code, shift) {
            var player = getPlayer();
            if (!player) return;

            if (newPosition == 0) {
                position = player.getCurrentTicks();
                newPosition = position;
            }

            clearTimeout(seek);
            
            if (!tooltip) {
                tooltip = createTooltip(player.positionSlider);
            }

            var seconds = 10;
            
            if (shift) {
                seconds = 60;
            }

            if (code == 39) {
               newPosition += (10000000 * seconds);
            } else if (code == 37) {
               newPosition -= (10000000 * seconds);
            } else {
                cleanupTooltip();
                return;
            }

            tooltip.text(Dashboard.getDisplayTime(newPosition));

            seek = setTimeout(function () {
                controller.seek(newPosition);
                cleanupTooltip();
            }, 500);
        }

        function cleanupTooltip() {
            tooltip.remove();
            tooltip = null;
            position = 0;
            newPosition = 0;
        }

        function toggleMute() {
            var vol = controller.getVolume();

            if (slideVol == null) slideVol = vol;

            if (slideVol == 0) {
                controller.unMute();
                slideVol = vol;
            } else {
                controller.mute();
                slideVol = 0;
            }

            setVolume(slideVol);
        }

        function checkSupport(type) {
            var info = controller.getPlayerInfo();

            if (!info) return;

            return info.supportedCommands.indexOf(type) != -1;
        }
    }

    $(document).on('headercreated', function () {
=======
        };
    }

    $(document).on('headercreated', '.libraryPage', function () {
>>>>>>> 2e8be7c7

        $('.btnCast').on('click', function () {

            showPlayerSelection($.mobile.activePage);
        });
    });

    $(document).on('pagebeforeshow', ".page", function () {

        var page = this;

        currentDisplayInfo = null;

    }).on('displayingitem', ".libraryPage", function (e, info) {

        var page = this;

        currentDisplayInfo = info;

        if (enableMirrorMode) {
            mirrorItem(info);
        }
    });

    $(function () {
        positionSliderTooltip();
    });

})(jQuery, window);<|MERGE_RESOLUTION|>--- conflicted
+++ resolved
@@ -52,18 +52,11 @@
         var currentPlayer;
         var currentTargetInfo;
         var players = [];
-<<<<<<< HEAD
-        var isPaused = true;
-        var keyEvent = "keydown";
-        var keyOther = "keypress keyup";
-        var keys = new bindKeys(self);
-=======
         
         var keys = new bindKeys(self);
 
         $(window).on("keydown", keys.keyBinding);
         $(window).on("keypress keyup", keys.keyPrevent);
->>>>>>> 2e8be7c7
 
         self.registerPlayer = function (player) {
 
@@ -173,9 +166,6 @@
             }
 
             currentPlayer.play(options);
-
-            $(window).on(keyEvent, keys.keyBinding);
-            $(window).on(keyOther, keys.keyPrevent);
         };
 
         self.shuffle = function (id) {
@@ -260,9 +250,6 @@
 
         self.stop = function () {
             currentPlayer.stop();
-
-            $(window).off(keyEvent, keys.keyBinding);
-            $(window).off(keyOther, keys.keyPrevent);
         };
 
         self.unpause = function () {
@@ -540,7 +527,6 @@
         });
     }
 
-<<<<<<< HEAD
     function positionSliderTooltip() {
         var trackChange = false;
 
@@ -593,6 +579,7 @@
     function bindKeys(controller) {
 
         var self = this;
+        var keyResult = {};
 
         var position = 0;
         var newPosition = 0;
@@ -600,15 +587,7 @@
         var tooltip;
         var slideVol = null;
 
-        self.keyBinding = function (e) {
-=======
-    function bindKeys(controller) {
-
-        var self = this;
-        var keyResult = {};
-
         self.keyBinding = function(e) {
->>>>>>> 2e8be7c7
 
             if (bypass()) return;
 
@@ -618,31 +597,19 @@
                 e.preventDefault();
                 keyResult[e.keyCode](e);
             }
-<<<<<<< HEAD
-        }
-
-        self.keyPrevent = function (e) {
+        };
+
+        self.keyPrevent = function(e) {
 
             if (bypass()) return;
 
-            var codes = [ 32, 38, 40, 37, 39, 81, 77, 65, 84, 83, 70 ];
-=======
-        };
-
-        self.keyPrevent = function(e) {
-
-            if (bypass()) return;
-
             var codes = [32, 38, 40, 37, 39, 81, 77, 65, 84, 83, 70];
->>>>>>> 2e8be7c7
 
             if (codes.indexOf(e.keyCode) != -1) {
                 e.preventDefault();
             }
-<<<<<<< HEAD
-        }
-
-        var keyResult = {};
+        };
+
         keyResult[32] = function () { // spacebar
 
             controller.getPlayerState().then(function (result) {
@@ -681,7 +648,7 @@
 
         keyResult[81] = function(e) { // q
             var supported = checkSupport("GoToSettings");
-            
+
             if (!supported) return;
 
             var player = getPlayer();
@@ -689,19 +656,19 @@
             try {
                 player.showQualityFlyout();
             } catch (err) {}
-        }
+        };
 
         keyResult[77] = function(e) { // m
             var supported = checkSupport("Mute") && checkSupport("Unmute");
-            
+
             if (!supported) return;
 
             toggleMute();
-        }
+        };
 
         keyResult[65] = function(e) { // a
             var supported = checkSupport("SetAudioStreamIndex");
-            
+
             if (!supported) return;
 
             var player = getPlayer();
@@ -709,11 +676,11 @@
             try {
                 player.showAudioTracksFlyout();
             } catch (err) {}
-        }
+        };
 
         keyResult[84] = function(e) { // t
             var supported = checkSupport("SetSubtitleStreamIndex");
-            
+
             if (!supported) return;
 
             var player = getPlayer();
@@ -721,11 +688,11 @@
             try {
                 player.showSubtitleMenu();
             } catch (err) {}
-        }
+        };
 
         keyResult[83] = function(e) { // s
             var supported = checkSupport("DisplayContent");
-            
+
             if (!supported) return;
 
             var player = getPlayer();
@@ -733,11 +700,11 @@
             try {
                 player.showChaptersFlyout();
             } catch (err) {}
-        }
+        };
 
         keyResult[70] = function(e) { // f
             var supported = checkSupport("ToggleFullscreen");
-            
+
             if (!supported) return;
 
             var player = getPlayer();
@@ -745,38 +712,14 @@
             try {
                 player.toggleFullscreen();
             } catch (err) {}
-        }
-
-        var bypass = function () {
-=======
-        };
-
-        keyResult[32] = function() { // spacebar
-
-            var player = controller.getCurrentPlayer();
-            
-            player.getPlayerState().done(function (result) {
-
-                var state = result;
-
-                if (state.NowPlayingItem && state.PlayState) {
-                    if (state.PlayState.IsPaused) {
-                        player.unpause();
-                    } else {
-                        player.pause();
-                    }
-                }
-            });
         };
 
         var bypass = function() {
->>>>>>> 2e8be7c7
             // Get active elem to see what type it is
             var active = document.activeElement;
             var type = active.type || active.tagName.toLowerCase();
             return (type === "text" || type === "select" || type === "textarea");
-<<<<<<< HEAD
-        } 
+        };
 
         function getPlayer() {
             var player;
@@ -869,13 +812,7 @@
         }
     }
 
-    $(document).on('headercreated', function () {
-=======
-        };
-    }
-
     $(document).on('headercreated', '.libraryPage', function () {
->>>>>>> 2e8be7c7
 
         $('.btnCast').on('click', function () {
 
