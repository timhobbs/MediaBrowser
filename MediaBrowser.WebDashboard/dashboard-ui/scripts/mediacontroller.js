﻿(function ($, window) {

    var enableMirrorMode;
    var currentDisplayInfo;

    function mirrorItem(info) {

        var item = info.item;

        MediaController.getCurrentPlayer().displayContent({

            itemName: item.Name,
            itemId: item.Id,
            itemType: item.Type,
            context: info.context
        });
    }

    function monitorPlayer(player) {

        $(player).on('playbackstart.mediacontroller', function (e, state) {

            var info = {
                QueueableMediaTypes: state.NowPlayingItem.MediaType,
                ItemId: state.NowPlayingItem.Id,
                NowPlayingItem: state.NowPlayingItem
            };

            info = $.extend(info, state.PlayState);

            ApiClient.reportPlaybackStart(info);

        }).on('playbackstop.mediacontroller', function (e, state) {

            ApiClient.reportPlaybackStopped({

                itemId: state.NowPlayingItem.Id,
                mediaSourceId: state.PlayState.MediaSourceId,
                positionTicks: state.PlayState.PositionTicks

            });

        }).on('positionchange.mediacontroller', function (e, state) {


        });
    }

    function mediaController() {

        var self = this;
        var currentPlayer;
        var currentTargetInfo;
        var players = [];

        var keys = new bindKeys(self);

        $(window).on("keydown", keys.keyBinding);
        $(window).on("keypress keyup", keys.keyPrevent);

        self.registerPlayer = function (player) {

            players.push(player);

            if (player.isLocalPlayer) {
                monitorPlayer(player);
            }
        };

        self.activePlayer = function () {
            return currentPlayer;
        };

        self.getPlayerInfo = function () {

            return {

                name: currentPlayer.name,
                isLocalPlayer: currentPlayer.isLocalPlayer,
                id: currentTargetInfo.id,
                deviceName: currentTargetInfo.deviceName,
                playableMediaTypes: currentTargetInfo.playableMediaTypes,
                supportedCommands: currentTargetInfo.supportedCommands
            };
        };

        self.setActivePlayer = function (player, targetInfo) {

            if (typeof (player) === 'string') {
                player = players.filter(function (p) {
                    return p.name == player;
                })[0];
            }

            if (!player) {
                throw new Error('null player');
            }

            currentPlayer = player;
            currentTargetInfo = targetInfo || player.getCurrentTargetInfo();

            $(self).trigger('playerchange');
        };

        self.setDefaultPlayerActive = function () {
            self.setActivePlayer(self.getDefaultPlayer());
        };

        self.removeActivePlayer = function (name) {

            if (self.getPlayerInfo().name == name) {
                self.setDefaultPlayerActive();
            }

        };

        self.getTargets = function () {

            var deferred = $.Deferred();

            var promises = players.map(function (p) {
                return p.getTargets();
            });

            $.when.apply($, promises).done(function () {

                var targets = [];

                for (var i = 0; i < arguments.length; i++) {

                    var subTargets = arguments[i];

                    for (var j = 0; j < subTargets.length; j++) {

                        targets.push(subTargets[j]);
                    }

                }

                targets = targets.sort(function (a, b) {

                    var aVal = a.isLocalPlayer ? 0 : 1;
                    var bVal = b.isLocalPlayer ? 0 : 1;

                    aVal = aVal.toString() + a.name;
                    bVal = bVal.toString() + b.name;

                    return aVal.localeCompare(bVal);
                });

                deferred.resolveWith(null, [targets]);
            });

            return deferred.promise();
        };

        self.getPlayerState = function() {

            return currentPlayer.getPlayerState();
        };

        self.play = function (options) {

            if (typeof (options) === 'string') {
                options = { ids: [options] };
            }

            currentPlayer.play(options);
        };

        self.shuffle = function (id) {

            currentPlayer.shuffle(id);
        };

        self.instantMix = function (id) {
            currentPlayer.instantMix(id);
        };

        self.queue = function (options) {

            if (typeof (options) === 'string') {
                options = { ids: [options] };
            }

            currentPlayer.queue(options);
        };

        self.queueNext = function (options) {

            if (typeof (options) === 'string') {
                options = { ids: [options] };
            }

            currentPlayer.queueNext(options);
        };

        self.canPlay = function (item) {

            if (item.PlayAccess != 'Full') {
                return false;
            }

            if (item.LocationType == "Virtual" || item.IsPlaceHolder) {
                return false;
            }

            if (item.IsFolder || item.Type == "MusicGenre") {
                return true;
            }

            return self.getPlayerInfo().playableMediaTypes.indexOf(item.MediaType) != -1;
        };

        self.canQueueMediaType = function (mediaType) {

            return currentPlayer.canQueueMediaType(mediaType);
        };

        self.getLocalPlayer = function () {

            return currentPlayer.isLocalPlayer ?

                currentPlayer :

                players.filter(function (p) {
                    return p.isLocalPlayer;
                })[0];
        };

        self.getDefaultPlayer = function () {

            return currentPlayer.isLocalPlayer ?

                currentPlayer :

                players.filter(function (p) {
                    return p.isDefaultPlayer;
                })[0];
        };

        self.getCurrentPlayer = function () {

            return currentPlayer;
        };

        self.pause = function () {
            currentPlayer.pause();
        };

        self.stop = function () {
            currentPlayer.stop();
        };

        self.unpause = function () {
            currentPlayer.unpause();
        };

        self.seek = function (position) {
            currentPlayer.seek(position);
        };

        self.currentPlaylistIndex = function (i) {
            currentPlayer.currentPlaylistIndex(i);
        };

        self.removeFromPlaylist = function (i) {
            currentPlayer.removeFromPlaylist(i);
        };

        self.nextTrack = function () {
            currentPlayer.nextTrack();
        };

        self.previousTrack = function () {
            currentPlayer.previousTrack();
        };

        self.mute = function () {
            currentPlayer.mute();
        };

        self.unMute = function () {
            currentPlayer.unMute();
        };

        self.toggleMute = function () {
            currentPlayer.toggleMute();
        };

        self.volumeDown = function () {
            currentPlayer.volumeDown();
        };

        self.volumeUp = function () {
            currentPlayer.volumeUp();
        };

        self.shuffle = function (id) {
            currentPlayer.shuffle(id);
        };

        self.getVolume = function() {
            return localStorage.getItem("volume") || 0.5;
        };

        self.sendCommand = function (cmd, player) {

            player = player || self.getLocalPlayer();

            // Full list
            // https://github.com/MediaBrowser/MediaBrowser/blob/master/MediaBrowser.Model/Session/GeneralCommand.cs#L23
            console.log('MediaController received command: ' + cmd.Name);
            switch (cmd.Name) {

                case 'VolumeUp':
                    player.volumeUp();
                    break;
                case 'VolumeDown':
                    player.volumeDown();
                    break;
                case 'Mute':
                    player.mute();
                    break;
                case 'Unmute':
                    player.unMute();
                    break;
                case 'ToggleMute':
                    player.toggleMute();
                    break;
                case 'SetVolume':
                    player.setVolume(cmd.Arguments.Volume);
                    break;
                case 'SetAudioStreamIndex':
                    player.setAudioStreamIndex(parseInt(cmd.Arguments.Index));
                    break;
                case 'SetSubtitleStreamIndex':
                    player.setSubtitleStreamIndex(parseInt(cmd.Arguments.Index));
                    break;
                case 'ToggleFullscreen':
                    player.toggleFullscreen();
                    break;
                default:
                    {
                        if (player.isLocalPlayer) {
                            // Not player-related
                            Dashboard.processGeneralCommand(cmd);
                        } else {
                            player.sendCommand(cmd);
                        }
                        break;
                    }
            }
        };
    }

    window.MediaController = new mediaController();

    function onWebSocketMessageReceived(e, msg) {

        var localPlayer;

        if (msg.MessageType === "Play") {

            localPlayer = MediaController.getLocalPlayer();

            if (msg.Data.PlayCommand == "PlayNext") {
                localPlayer.queueNext({ ids: msg.Data.ItemIds });
            }
            else if (msg.Data.PlayCommand == "PlayLast") {
                localPlayer.queue({ ids: msg.Data.ItemIds });
            }
            else {
                localPlayer.play({ ids: msg.Data.ItemIds, startPositionTicks: msg.Data.StartPositionTicks });
            }

        }
        else if (msg.MessageType === "ServerShuttingDown") {
            MediaController.setDefaultPlayerActive();
        }
        else if (msg.MessageType === "ServerRestarting") {
            MediaController.setDefaultPlayerActive();
        }
        else if (msg.MessageType === "Playstate") {

            localPlayer = MediaController.getLocalPlayer();

            if (msg.Data.Command === 'Stop') {
                localPlayer.stop();
            }
            else if (msg.Data.Command === 'Pause') {
                localPlayer.pause();
            }
            else if (msg.Data.Command === 'Unpause') {
                localPlayer.unpause();
            }
            else if (msg.Data.Command === 'Seek') {
                localPlayer.seek(msg.Data.SeekPositionTicks);
            }
            else if (msg.Data.Command === 'NextTrack') {
                localPlayer.nextTrack();
            }
            else if (msg.Data.Command === 'PreviousTrack') {
                localPlayer.previousTrack();
            }
        }
        else if (msg.MessageType === "GeneralCommand") {

            var cmd = msg.Data;

            localPlayer = MediaController.getLocalPlayer();

            MediaController.sendCommand(cmd, localPlayer);
        }
    }

    $(ApiClient).on("websocketmessage", onWebSocketMessageReceived);

    function getTargetsHtml(targets) {

        var playerInfo = MediaController.getPlayerInfo();

        var html = '';
        html += '<form>';

        html += '<form><h3>Select Player:</h3>';
        html += '<fieldset data-role="controlgroup" data-mini="true">';

        var checkedHtml;

        for (var i = 0, length = targets.length; i < length; i++) {

            var target = targets[i];

            var id = 'radioPlayerTarget' + i;

            var isChecked = target.id == playerInfo.id;
            checkedHtml = isChecked ? ' checked="checked"' : '';

            var mirror = (!target.isLocalPlayer && target.supportedCommands.indexOf('DisplayContent') != -1) ? 'true' : 'false';

            html += '<input type="radio" class="radioSelectPlayerTarget" name="radioSelectPlayerTarget" data-mirror="' + mirror + '" data-commands="' + target.supportedCommands.join(',') + '" data-mediatypes="' + target.playableMediaTypes.join(',') + '" data-playername="' + target.playerName + '" data-targetid="' + target.id + '" data-targetname="' + target.name + '" id="' + id + '" value="' + target.id + '"' + checkedHtml + '>';
            html += '<label for="' + id + '" style="font-weight:normal;">' + target.name;

            if (target.appName) {
                html += '<br/><span style="color:#bbb;">' + target.appName + '</span>';
            }

            html += '</label>';
        }

        html += '</fieldset>';

        html += '<p class="fieldDescription">' + Globalize.translate('LabelAllPlaysSentToPlayer') + '</p>';

        checkedHtml = enableMirrorMode ? ' checked="checked"' : '';
        html += '<div style="margin-top:1.5em;" class="fldMirrorMode"><label for="chkEnableMirrorMode">Enable display mirroring</label><input type="checkbox" class="chkEnableMirrorMode" id="chkEnableMirrorMode" data-mini="true"' + checkedHtml + ' /></div>';

        html += '</form>';

        return html;
    }

    function showPlayerSelection(page) {

        var promise = MediaController.getTargets();

        var html = '<div data-role="panel" data-position="right" data-display="overlay" data-position-fixed="true" id="playerSelectionPanel" class="playerSelectionPanel" data-theme="b">';

        html += '<div class="players"></div>';

        html += '</div>';

        $(document.body).append(html);

        var elem = $('#playerSelectionPanel').panel({}).trigger('create').panel("open").on("panelafterclose", function () {

            $(this).off("panelafterclose").remove();
        });

        promise.done(function (targets) {

            $('.players', elem).html(getTargetsHtml(targets)).trigger('create');

            $('.chkEnableMirrorMode', elem).on().on('change', function () {
                enableMirrorMode = this.checked;

                if (this.checked && currentDisplayInfo) {

                    mirrorItem(currentDisplayInfo);

                }

            });

            $('.radioSelectPlayerTarget', elem).on('change', function () {

                var supportsMirror = this.getAttribute('data-mirror') == 'true';

                if (supportsMirror) {
                    $('.fldMirrorMode', elem).show();
                } else {
                    $('.fldMirrorMode', elem).hide();
                    $('.chkEnableMirrorMode', elem).checked(false).trigger('change').checkboxradio('refresh');
                }

            }).each(function () {

                if (this.checked) {
                    $(this).trigger('change');
                }

            }).on('change', function () {

                var playerName = this.getAttribute('data-playername');
                var targetId = this.getAttribute('data-targetid');
                var targetName = this.getAttribute('data-targetname');
                var playableMediaTypes = this.getAttribute('data-mediatypes').split(',');
                var supportedCommands = this.getAttribute('data-commands').split(',');

                MediaController.setActivePlayer(playerName, {
                    id: targetId,
                    name: targetName,
                    playableMediaTypes: playableMediaTypes,
                    supportedCommands: supportedCommands

                });
            });
        });
    }

    function positionSliderTooltip() {
        var trackChange = false;

        var slider = $(".positionSliderContainer");

        var tooltip;

        if (!slider) return;

        $(".slider", slider).on("change", function (e) {

            if (!trackChange) return;

            var player = MediaController.activePlayer();

            var ticks = player.currentDurationTicks;

            var pct = $(this).slider().val();

            var time = ticks * (Number(pct) * .01);

            var tooltext = Dashboard.getDisplayTime(time)

            tooltip.text(tooltext);

        }).on("slidestart", function (e) {

            trackChange = true;

            var handle = $(".ui-slider-handle", slider);

            tooltip = createTooltip(handle);
            
        }).on("slidestop", function (e) {

            trackChange = false;

            tooltip.remove();
        });
    }

    function createTooltip(handle) {
        var tooltip = $('<div id="slider-tooltip"></div>');

        handle.after(tooltip);

        return tooltip;
    }

    function bindKeys(controller) {

        var self = this;
        var keyResult = {};

<<<<<<< HEAD
        var position = 0;
        var newPosition = 0;
        var seek;
        var tooltip;
        var slideVol = null;

        self.keyBinding = function(e) {
=======
        self.keyBinding = function (e) {
>>>>>>> 65bfd47f

            if (bypass()) return;

            console.log("keyCode", e.keyCode);

            if (keyResult[e.keyCode]) {
                e.preventDefault();
                keyResult[e.keyCode](e);
            }
        };

        self.keyPrevent = function (e) {

            if (bypass()) return;

            var codes = [32, 38, 40, 37, 39, 81, 77, 65, 84, 83, 70];

            if (codes.indexOf(e.keyCode) != -1) {
                e.preventDefault();
            }
        };

        keyResult[32] = function () { // spacebar

<<<<<<< HEAD
            controller.getPlayerState().then(function (result) {

                    var state = result.PlayState;
=======
            var player = controller.getCurrentPlayer();

            player.getPlayerState().done(function (result) {
>>>>>>> 65bfd47f

                    if (!state) return;

                    if (state.IsPaused) {
                        controller.unpause();
                    } else {
                        controller.pause();
                    }
                });
        }

        keyResult[38] = function() { // up arrow
            controller.volumeUp();
            var vol = controller.getVolume();
            setVolume(vol);
        }

        keyResult[40] = function() { // down arrow
            controller.volumeDown();
            var vol = controller.getVolume();
            setVolume(vol);
        }

        keyResult[37] = function(e) { // left
            setPosition(37, e.shiftKey);
        }

        keyResult[39] = function(e) { // right arrow
            setPosition(39, e.shiftKey);
        }

        keyResult[81] = function(e) { // q
            var supported = checkSupport("GoToSettings");

            if (!supported) return;

            var player = getPlayer();

            try {
                player.showQualityFlyout();
            } catch (err) {}
        };

        keyResult[77] = function(e) { // m
            var supported = checkSupport("Mute") && checkSupport("Unmute");

            if (!supported) return;

            toggleMute();
        };

        keyResult[65] = function(e) { // a
            var supported = checkSupport("SetAudioStreamIndex");

            if (!supported) return;

            var player = getPlayer();

            try {
                player.showAudioTracksFlyout();
            } catch (err) {}
        };

        keyResult[84] = function(e) { // t
            var supported = checkSupport("SetSubtitleStreamIndex");

            if (!supported) return;

            var player = getPlayer();

            try {
                player.showSubtitleMenu();
            } catch (err) {}
        };

        keyResult[83] = function(e) { // s
            var supported = checkSupport("DisplayContent");

            if (!supported) return;

            var player = getPlayer();

            try {
                player.showChaptersFlyout();
            } catch (err) {}
        };

        keyResult[70] = function(e) { // f
            var supported = checkSupport("ToggleFullscreen");

            if (!supported) return;

            var player = getPlayer();

            try {
                player.toggleFullscreen();
            } catch (err) {}
        };

        var bypass = function () {
            // Get active elem to see what type it is
            var active = document.activeElement;
            if (!active) return false;

            var type = active.type || active.tagName.toLowerCase();
            return (type === "text" || type === "select" || type === "textarea" || type == "password");
        };

        function getPlayer() {
            var player;

            try {
                player = controller.activePlayer();
            } catch (err) {}

            return player;
        }

        function setVolume(vol) {
            var player = getPlayer();
            if (!player) return;

            var slider = player.volumeSlider;

            if (slider) {
                slider.val(vol).slider("refresh");
            }            
        }

        function setPosition(code, shift) {
            var player = getPlayer();
            if (!player) return;

            if (newPosition == 0) {
                position = player.getCurrentTicks();
                newPosition = position;
            }

            clearTimeout(seek);
            
            if (!tooltip) {
                tooltip = createTooltip(player.positionSlider);
            }

            var seconds = 10;
            
            if (shift) {
                seconds = 60;
            }

            if (code == 39) {
               newPosition += (10000000 * seconds);
            } else if (code == 37) {
               newPosition -= (10000000 * seconds);
            } else {
                cleanupTooltip();
                return;
            }

            tooltip.text(Dashboard.getDisplayTime(newPosition));

            seek = setTimeout(function () {
                controller.seek(newPosition);
                cleanupTooltip();
            }, 500);
        }

        function cleanupTooltip() {
            tooltip.remove();
            tooltip = null;
            position = 0;
            newPosition = 0;
        }

        function toggleMute() {
            var vol = controller.getVolume();

            if (slideVol == null) slideVol = vol;

            if (slideVol == 0) {
                controller.unMute();
                slideVol = vol;
            } else {
                controller.mute();
                slideVol = 0;
            }

            setVolume(slideVol);
        }

        function checkSupport(type) {
            var info = controller.getPlayerInfo();

            if (!info) return;

            return info.supportedCommands.indexOf(type) != -1;
        }
    }

    $(document).on('headercreated', function () {

        $('.btnCast').on('click', function () {

            showPlayerSelection($.mobile.activePage);
        });
    });

    $(document).on('pagebeforeshow', ".page", function () {

        var page = this;

        currentDisplayInfo = null;

    }).on('displayingitem', ".libraryPage", function (e, info) {

        var page = this;

        currentDisplayInfo = info;

        if (enableMirrorMode) {
            mirrorItem(info);
        }
    });

    $(function () {
        positionSliderTooltip();
    });

})(jQuery, window);<|MERGE_RESOLUTION|>--- conflicted
+++ resolved
@@ -583,17 +583,13 @@
         var self = this;
         var keyResult = {};
 
-<<<<<<< HEAD
         var position = 0;
         var newPosition = 0;
         var seek;
         var tooltip;
         var slideVol = null;
 
-        self.keyBinding = function(e) {
-=======
         self.keyBinding = function (e) {
->>>>>>> 65bfd47f
 
             if (bypass()) return;
 
@@ -618,15 +614,9 @@
 
         keyResult[32] = function () { // spacebar
 
-<<<<<<< HEAD
-            controller.getPlayerState().then(function (result) {
-
-                    var state = result.PlayState;
-=======
             var player = controller.getCurrentPlayer();
 
             player.getPlayerState().done(function (result) {
->>>>>>> 65bfd47f
 
                     if (!state) return;
 
