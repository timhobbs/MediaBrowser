(function (document, setTimeout, clearTimeout, screen, localStorage, $, setInterval, window) {

    function mediaPlayer() {

        var self = this;

        var testableVideoElement = document.createElement('video');
        var currentMediaElement;
        var currentProgressInterval;
        var currentItem;
        var currentMediaSource;
        var canClientSeek;
        var currentPlaylistIndex = 0;
        var getItemFields = "MediaSources,Chapters";

        self.currentDurationTicks = null;
        self.startTimeTicksOffset = null;
        self.playlist = [];
        self.isLocalPlayer = true;
        self.isDefaultPlayer = true;
        self.name = 'Html5 Player';

        self.getTargets = function () {

            var targets = [{
                name: 'My Browser',
                id: ApiClient.deviceId(),
                playerName: self.name,
                playableMediaTypes: ['Audio', 'Video'],
                isLocalPlayer: true,
                supportedCommands: Dashboard.getSupportedRemoteCommands()
            }];

            return targets;
        };

        self.updateCanClientSeek = function (elem) {
            var duration = elem.duration;
            canClientSeek = duration && !isNaN(duration) && duration != Number.POSITIVE_INFINITY && duration != Number.NEGATIVE_INFINITY;
        };

        self.getCurrentTicks = function (mediaElement) {
            return Math.floor(10000000 * (mediaElement || currentMediaElement).currentTime) + self.startTimeTicksOffset;
        };

        self.clearPauseStop = function () {

            if (self.pauseStop) {
                console.log('clearing pause stop timer');
                window.clearTimeout(self.pauseStop);
                self.pauseStop = null;
            }
        };

        self.playNextAfterEnded = function () {

            $(this).off('ended.playnext');

            self.nextTrack();
        };

        self.startProgressInterval = function () {

            clearProgressInterval();

            var intervalTime = ApiClient.isWebSocketOpen() ? 2000 : 20000;

            currentProgressInterval = setInterval(function () {

                if (currentMediaElement) {
                    sendProgressUpdate();
                }

            }, intervalTime);
        };

        self.getTranscodingExtension = function () {

            var media = testableVideoElement;

            // safari
            if (media.canPlayType('application/x-mpegURL').replace(/no/, '') ||
                media.canPlayType('application/vnd.apple.mpegURL').replace(/no/, '')) {
                return '.m3u8';
            }

            // Chrome or IE with plugin installed
            if (canPlayWebm()) {
                return '.webm';
            }

            return '.mp4';
        };

        self.changeStream = function (ticks, params) {

            var element = currentMediaElement;

            if (canClientSeek && params == null) {

                element.currentTime = ticks / (1000 * 10000);

            } else {

                params = params || {};

                var currentSrc = element.currentSrc;

                var transcodingExtension = self.getTranscodingExtension();
                var isStatic;

                if (currentItem.MediaType == "Video") {

                    if (params.AudioStreamIndex != null) {
                        currentSrc = replaceQueryString(currentSrc, 'AudioStreamIndex', params.AudioStreamIndex);
                    }
                    if (params.SubtitleStreamIndex != null) {
                        currentSrc = replaceQueryString(currentSrc, 'SubtitleStreamIndex', (params.SubtitleStreamIndex == -1 ? '' : params.SubtitleStreamIndex));
                    }

                    var maxWidth = params.MaxWidth || getParameterByName('MaxWidth', currentSrc);
                    var audioStreamIndex = params.AudioStreamIndex == null ? getParameterByName('AudioStreamIndex', currentSrc) : params.AudioStreamIndex;
                    var subtitleStreamIndex = params.SubtitleStreamIndex == null ? getParameterByName('SubtitleStreamIndex', currentSrc) : params.SubtitleStreamIndex;
                    var videoBitrate = parseInt(getParameterByName('VideoBitrate', currentSrc) || '0');
                    var audioBitrate = parseInt(getParameterByName('AudioBitrate', currentSrc) || '0');
                    var bitrate = params.Bitrate || (videoBitrate + audioBitrate);

                    var finalParams = self.getFinalVideoParams(currentMediaSource, maxWidth, bitrate, audioStreamIndex, subtitleStreamIndex, transcodingExtension);

                    currentSrc = replaceQueryString(currentSrc, 'MaxWidth', finalParams.maxWidth);
                    currentSrc = replaceQueryString(currentSrc, 'VideoBitrate', finalParams.videoBitrate);

                    currentSrc = replaceQueryString(currentSrc, 'VideoCodec', finalParams.videoCodec);

                    currentSrc = replaceQueryString(currentSrc, 'profile', finalParams.profile || '');
                    currentSrc = replaceQueryString(currentSrc, 'level', finalParams.level || '');

                    if (finalParams.isStatic) {
                        currentSrc = currentSrc.replace('.webm', '.mp4').replace('.m3u8', '.mp4');
                    } else {
                        currentSrc = currentSrc.replace('.mp4', transcodingExtension).replace('.m4v', transcodingExtension);
                    }

                    currentSrc = replaceQueryString(currentSrc, 'AudioBitrate', finalParams.audioBitrate);
                    currentSrc = replaceQueryString(currentSrc, 'Static', finalParams.isStatic);
                    currentSrc = replaceQueryString(currentSrc, 'AudioCodec', finalParams.audioCodec);
                    isStatic = finalParams.isStatic;
                }

                if (isStatic || !ticks) {
                    currentSrc = replaceQueryString(currentSrc, 'starttimeticks', '');
                } else {
                    currentSrc = replaceQueryString(currentSrc, 'starttimeticks', ticks);
                }

                clearProgressInterval();

                $(element).off('ended.playbackstopped').off('ended.playnext').one("play", function () {

                    self.updateCanClientSeek(this);

                    $(this).on('ended.playbackstopped', self.onPlaybackStopped).on('ended.playnext', self.playNextAfterEnded);

                    self.startProgressInterval();
                    sendProgressUpdate();

                });

                if (currentItem.MediaType == "Video") {
                    ApiClient.stopActiveEncodings().done(function () {

                        self.startTimeTicksOffset = ticks;
                        element.src = currentSrc;

                    });
                } else {
                    self.startTimeTicksOffset = ticks;
                    element.src = currentSrc;
                    element.play();
                }
            }
        };

        self.setCurrentTime = function (ticks, positionSlider, currentTimeElement) {

            // Convert to ticks
            ticks = Math.floor(ticks);

            var timeText = Dashboard.getDisplayTime(ticks);

            if (self.currentDurationTicks) {

                timeText += " / " + Dashboard.getDisplayTime(self.currentDurationTicks);

                if (positionSlider) {

                    var percent = ticks / self.currentDurationTicks;
                    percent *= 100;

                    positionSlider.val(percent).slider('enable').slider('refresh');
                }
            } else {

                if (positionSlider) {

                    positionSlider.slider('disable').slider('refresh');
                }
            }

            if (currentTimeElement) {
                currentTimeElement.html(timeText);
            }

            var state = self.getPlayerStateInternal(currentMediaElement, currentItem, currentMediaSource);

            $(self).trigger('positionchange', [state]);
        };

        self.canPlayVideoDirect = function (mediaSource, videoStream, audioStream, subtitleStream, maxWidth, bitrate) {

            if (!mediaSource) {
                throw new Error('Null mediaSource');
            }

            if (!videoStream) {
                return false;
            }

            if (mediaSource.VideoType != "VideoFile") {
                console.log('Transcoding because the content is not a video file');
                return false;
            }

            if ((videoStream.Codec || '').toLowerCase().indexOf('h264') == -1) {
                console.log('Transcoding because the content is not h264');
                return false;
            }

            if (audioStream && !canPlayAudioStreamDirect(audioStream)) {
                console.log('Transcoding because the audio cannot be played directly.');
                return false;
            }

            if (subtitleStream) {
                console.log('Transcoding because subtitles are required');
                return false;
            }

            if (!videoStream.Width || videoStream.Width > maxWidth) {
                console.log('Transcoding because resolution is too high');
                return false;
            }

            if (!mediaSource.Bitrate || mediaSource.Bitrate > bitrate) {
                console.log('Transcoding because bitrate is too high');
                return false;
            }

            var extension = (mediaSource.Container || '').toLowerCase();

            if (extension == 'm4v') {
                return $.browser.chrome;
            }

            return extension == 'mp4';
        };

        self.getFinalVideoParams = function (mediaSource, maxWidth, bitrate, audioStreamIndex, subtitleStreamIndex, transcodingExtension) {

            var mediaStreams = mediaSource.MediaStreams;

            var videoStream = mediaStreams.filter(function (stream) {
                return stream.Type === "Video";
            })[0];

            var audioStream = mediaStreams.filter(function (stream) {
                return stream.Index === audioStreamIndex;
            })[0];

            var subtitleStream = mediaStreams.filter(function (stream) {
                return stream.Index === subtitleStreamIndex;
            })[0];

            var canPlayDirect = self.canPlayVideoDirect(mediaSource, videoStream, audioStream, subtitleStream, maxWidth, bitrate);

            var audioBitrate = bitrate >= 700000 ? 128000 : 64000;

            var videoBitrate = bitrate - audioBitrate;

            var params = {
                isStatic: canPlayDirect,
                maxWidth: maxWidth,
                audioCodec: transcodingExtension == '.webm' ? 'vorbis' : 'aac',
                videoCodec: transcodingExtension == '.webm' ? 'vpx' : 'h264',
                audioBitrate: audioBitrate,
                videoBitrate: videoBitrate
            };

            if (params.videoCodec == 'h264') {
                params.profile = 'baseline';
                params.level = '3';
            }

            return params;
        };

        self.canQueueMediaType = function (mediaType) {

            return currentItem && currentItem.MediaType == mediaType;
        };

        self.play = function (options) {

            Dashboard.getCurrentUser().done(function (user) {

                if (options.items) {

                    translateItemsForPlayback(options.items).done(function (items) {

                        self.playInternal(items[0], options.startPositionTicks, user);

                        self.playlist = items;
                        currentPlaylistIndex = 0;
                    });

                } else {

                    self.getItemsForPlayback({

                        Ids: options.ids.join(',')

                    }).done(function (result) {

                        translateItemsForPlayback(result.Items).done(function (items) {

                            self.playInternal(items[0], options.startPositionTicks, user);

                            self.playlist = items;
                            currentPlaylistIndex = 0;
                        });

                    });
                }

            });
        };

        self.getBitrateSetting = function () {
            return parseInt(localStorage.getItem('preferredVideoBitrate') || '') || 1500000;
        };

        self.playInternal = function (item, startPosition, user) {

            if (item == null) {
                throw new Error("item cannot be null");
            }

            if (self.isPlaying()) {
                self.stop();
            }

            var mediaElement;

            if (item.MediaType === "Video") {

                currentItem = item;
                currentMediaSource = getOptimalMediaSource(item.MediaType, item.MediaSources);

                videoPlayer(self, item, currentMediaSource, startPosition, user);
                mediaElement = self.initVideoPlayer();
                self.currentDurationTicks = currentMediaSource.RunTimeTicks;

            } else if (item.MediaType === "Audio") {

                currentItem = item;
                currentMediaSource = getOptimalMediaSource(item.MediaType, item.MediaSources);

                mediaElement = playAudio(item, currentMediaSource, startPosition);

                self.currentDurationTicks = currentMediaSource.RunTimeTicks;

            } else {
                throw new Error("Unrecognized media type");
            }

            currentMediaElement = mediaElement;

            if (item.MediaType === "Video") {

                self.updateNowPlayingInfo(item);
            }
        };

        self.updateNowPlayingInfo = function (item) {

            if (!item) {
                throw new Error('item cannot be null');
            }

            var mediaControls = $("#videoControls");

            var state = self.getPlayerStateInternal(currentMediaElement, item, currentMediaSource);

            var url = "";

            if (state.primaryImageTag) {

                url = ApiClient.getImageUrl(state.primaryImageItemId, {
                    type: "Primary",
                    height: 80,
                    tag: state.primaryImageTag
                });
            }
            else if (state.backdropImageTag) {

                url = ApiClient.getImageUrl(state.backdropItemId, {
                    type: "Backdrop",
                    height: 80,
                    tag: state.backdropImageTag,
                    index: 0
                });

            } else if (state.thumbImageTag) {

                url = ApiClient.getImageUrl(state.thumbImageItemId, {
                    type: "Thumb",
                    height: 80,
                    tag: state.thumbImageTag
                });
            }

            else if (item.Type == "TvChannel" || item.Type == "Recording") {
                url = "css/images/items/detail/tv.png";
            }
            else if (item.MediaType == "Audio") {
                url = "css/images/items/detail/audio.png";
            }
            else {
                url = "css/images/items/detail/video.png";
            }

            var nowPlayingTextElement = $('.nowPlayingText', mediaControls);
            var nameHtml = self.getNowPlayingNameHtml(state);

            if (nameHtml.indexOf('<br/>') != -1) {
                nowPlayingTextElement.addClass('nowPlayingDoubleText');
            } else {
                nowPlayingTextElement.removeClass('nowPlayingDoubleText');
            }

            $('.nowPlayingImage', mediaControls).html('<img src="' + url + '" />');
            nowPlayingTextElement.html(nameHtml);
        };

        self.getNowPlayingNameHtml = function (playerState) {

            var nowPlayingItem = playerState.NowPlayingItem;
            var topText = nowPlayingItem.Name;

            if (nowPlayingItem.MediaType == 'Video') {
                if (nowPlayingItem.IndexNumber != null) {
                    topText = nowPlayingItem.IndexNumber + " - " + topText;
                }
                if (nowPlayingItem.ParentIndexNumber != null) {
                    topText = nowPlayingItem.ParentIndexNumber + "." + topText;
                }
            }

            var bottomText = '';

            if (nowPlayingItem.Artists && nowPlayingItem.Artists.length) {
                bottomText = topText;
                topText = nowPlayingItem.Artists[0];
            }
            else if (nowPlayingItem.SeriesName || nowPlayingItem.Album) {
                bottomText = topText;
                topText = nowPlayingItem.SeriesName || nowPlayingItem.Album;
            }
            else if (nowPlayingItem.ProductionYear) {
                bottomText = nowPlayingItem.ProductionYear;
            }

            return bottomText ? topText + '<br/>' + bottomText : topText;
        };

        self.displayContent = function (options) {

            // Handle it the same as a remote control command
            Dashboard.onBrowseCommand({

                ItemName: options.itemName,
                ItemType: options.itemType,
                ItemId: options.itemId,
                Context: options.context

            });
        };

        self.getItemsForPlayback = function (query) {

            var userId = Dashboard.getCurrentUserId();

            query.Limit = query.Limit || 100;
            query.Fields = getItemFields;
            query.ExcludeLocationTypes = "Virtual";

            return ApiClient.getItems(userId, query);
        };

        self.removeFromPlaylist = function (index) {

            self.playlist.remove(index);

        };

        // Gets or sets the current playlist index
        self.currentPlaylistIndex = function (i) {

            if (i == null) {
                return currentPlaylistIndex;
            }

            var newItem = self.playlist[i];

            Dashboard.getCurrentUser().done(function (user) {

                self.playInternal(newItem, 0, user);
                currentPlaylistIndex = i;
            });
        };

        self.nextTrack = function () {

            var newIndex = currentPlaylistIndex + 1;
            var newItem = self.playlist[newIndex];

            if (newItem) {
                Dashboard.getCurrentUser().done(function (user) {

                    self.playInternal(newItem, 0, user);
                    currentPlaylistIndex = newIndex;
                });
            }
        };

        self.previousTrack = function () {
            var newIndex = currentPlaylistIndex - 1;
            if (newIndex >= 0) {
                var newItem = self.playlist[newIndex];

                if (newItem) {
                    Dashboard.getCurrentUser().done(function (user) {

                        self.playInternal(newItem, 0, user);
                        currentPlaylistIndex = newIndex;
                    });
                }
            }
        };

        self.queueItemsNext = function (items) {

            var insertIndex = 1;

            for (var i = 0, length = items.length; i < length; i++) {

                self.playlist.splice(insertIndex, 0, items[i]);

                insertIndex++;
            }
        };

        self.queueItems = function (items) {

            for (var i = 0, length = items.length; i < length; i++) {

                self.playlist.push(items[i]);
            }
        };

        self.queue = function (options) {

            if (!currentMediaElement) {
                self.play(options);
                return;
            }

            Dashboard.getCurrentUser().done(function (user) {

                if (options.items) {

                    translateItemsForPlayback(options.items).done(function (items) {

                        self.queueItems(items);
                    });

                } else {

                    self.getItemsForPlayback({

                        Ids: options.ids.join(',')

                    }).done(function (result) {

                        translateItemsForPlayback(result.Items).done(function (items) {

                            self.queueItems(items);
                        });

                    });
                }
            });
        };

        self.queueNext = function (options) {

            if (!currentMediaElement) {
                self.play(options);
                return;
            }

            Dashboard.getCurrentUser().done(function (user) {

                if (options.items) {

                    self.queueItemsNext(options.items);

                } else {

                    self.getItemsForPlayback({

                        Ids: options.ids.join(',')

                    }).done(function (result) {

                        options.items = result.Items;

                        self.queueItemsNext(options.items);

                    });
                }

            });
        };

        self.pause = function () {

            currentMediaElement.pause();
        };

        self.unpause = function () {
            currentMediaElement.play();
        };

        self.seek = function (position) {

            self.changeStream(position);
        };

        self.mute = function () {

            self.setVolume(0);
        };

        self.unMute = function () {

            self.setVolume(self.getSavedVolume() * 100);
        };

        self.toggleMute = function () {

            if (currentMediaElement) {

                console.log('MediaPlayer toggling mute');

                if (currentMediaElement.volume) {
                    self.mute();
                } else {
                    self.unMute();
                }
            }
        };

        self.volumeDown = function () {

            if (currentMediaElement) {
                self.setVolume(Math.max(currentMediaElement.volume - .02, 0) * 100);
            }
        };

        self.volumeUp = function () {

            if (currentMediaElement) {
                self.setVolume(Math.min(currentMediaElement.volume + .02, 1) * 100);
            }
        };

        // Sets volume using a 0-100 scale
        self.setVolume = function (val) {

            if (currentMediaElement) {

                console.log('MediaPlayer setting volume to ' + val);
                currentMediaElement.volume = val / 100;

                self.onVolumeChanged(currentMediaElement);

                self.saveVolume();
            }
        };

        self.saveVolume = function (val) {

            if (val) {
                localStorage.setItem("volume", val);
            }

        };

        self.getSavedVolume = function () {
            return localStorage.getItem("volume") || 0.5;
        };

        self.shuffle = function (id) {

            var userId = Dashboard.getCurrentUserId();

            ApiClient.getItem(userId, id).done(function (item) {

                var query = {
                    UserId: userId,
                    Fields: getItemFields,
                    Limit: 50,
                    Filters: "IsNotFolder",
                    Recursive: true,
                    SortBy: "Random"
                };

                if (item.IsFolder) {
                    query.ParentId = id;

                }
                else if (item.Type == "MusicArtist") {

                    query.MediaTypes = "Audio";
                    query.Artists = item.Name;

                }
                else if (item.Type == "MusicGenre") {

                    query.MediaTypes = "Audio";
                    query.Genres = item.Name;

                } else {
                    return;
                }

                self.getItemsForPlayback(query).done(function (result) {

                    self.play({ items: result.Items });

                });

            });

        };

        self.instantMix = function (id) {

            var userId = Dashboard.getCurrentUserId();

            ApiClient.getItem(userId, id).done(function (item) {

                var promise;

                if (item.Type == "MusicArtist") {

                    promise = ApiClient.getInstantMixFromArtist(name, {
                        UserId: Dashboard.getCurrentUserId(),
                        Fields: getItemFields,
                        Limit: 50
                    });

                }
                else if (item.Type == "MusicGenre") {

                    promise = ApiClient.getInstantMixFromMusicGenre(name, {
                        UserId: Dashboard.getCurrentUserId(),
                        Fields: getItemFields,
                        Limit: 50
                    });

                }
                else if (item.Type == "MusicAlbum") {

                    promise = ApiClient.getInstantMixFromAlbum(id, {
                        UserId: Dashboard.getCurrentUserId(),
                        Fields: getItemFields,
                        Limit: 50
                    });

                }
                else if (item.Type == "Audio") {

                    promise = ApiClient.getInstantMixFromSong(id, {
                        UserId: Dashboard.getCurrentUserId(),
                        Fields: getItemFields,
                        Limit: 50
                    });

                }
                else {
                    return;
                }

                promise.done(function (result) {

                    self.play({ items: result.Items });

                });

            });

        };

        self.stop = function () {

            var elem = currentMediaElement;

            elem.pause();

            var isVideo = currentItem.MediaType == "Video";

            $(elem).off("ended.playnext").on("ended", function () {

                $(this).off();

                if (this.tagName.toLowerCase() != 'audio') {
                    $(this).remove();
                }

                elem.src = "";
                currentMediaElement = null;
                currentItem = null;
                currentMediaSource = null;

            }).trigger("ended");

            if (isVideo) {
                if (self.isFullScreen()) {
                    self.exitFullScreen();
                }
                self.resetEnhancements();
            }
        };

        self.isPlaying = function () {
            return currentMediaElement != null;
        };

        self.getPlayerState = function () {

            var deferred = $.Deferred();

            var result = self.getPlayerStateInternal(currentMediaElement, currentItem, currentMediaSource);

            deferred.resolveWith(null, [result]);

            return deferred.promise();
        };

        self.getPlayerStateInternal = function (playerElement, item, mediaSource) {

            var state = {
                PlayState: {}
            };

            if (playerElement) {

                state.PlayState.VolumeLevel = playerElement.volume * 100;
                state.PlayState.IsMuted = playerElement.volume == 0;
                state.PlayState.IsPaused = playerElement.paused;
                state.PlayState.PositionTicks = self.getCurrentTicks(playerElement);

                var currentSrc = playerElement.currentSrc;

                if (currentSrc) {

                    var audioStreamIndex = getParameterByName('AudioStreamIndex', currentSrc);

                    if (audioStreamIndex) {
                        state.PlayState.AudioStreamIndex = parseInt(audioStreamIndex);
                    }
                    var subtitleStreamIndex = getParameterByName('SubtitleStreamIndex', currentSrc);

                    if (subtitleStreamIndex) {
                        state.PlayState.SubtitleStreamIndex = parseInt(subtitleStreamIndex);
                    }

                    state.PlayState.PlayMethod = getParameterByName('static', currentSrc) == 'true' ?
                        'DirectStream' :
                        'Transcode';
                }
            }

            if (mediaSource) {

                state.PlayState.MediaSourceId = mediaSource.Id;

                state.NowPlayingItem = {
                    RunTimeTicks: mediaSource.RunTimeTicks
                };

                state.PlayState.CanSeek = mediaSource.RunTimeTicks && mediaSource.RunTimeTicks > 0;
            }

            if (item) {

                state.NowPlayingItem = state.NowPlayingItem || {};
                var nowPlayingItem = state.NowPlayingItem;

                nowPlayingItem.Id = item.Id;
                nowPlayingItem.MediaType = item.MediaType;
                nowPlayingItem.Type = item.Type;
                nowPlayingItem.Name = item.Name;

                nowPlayingItem.IndexNumber = item.IndexNumber;
                nowPlayingItem.IndexNumberEnd = item.IndexNumberEnd;
                nowPlayingItem.ParentIndexNumber = item.ParentIndexNumber;
                nowPlayingItem.ProductionYear = item.ProductionYear;
                nowPlayingItem.PremiereDate = item.PremiereDate;
                nowPlayingItem.SeriesName = item.SeriesName;
                nowPlayingItem.Album = item.Album;
                nowPlayingItem.Artists = item.Artists;

                var imageTags = item.ImageTags || {};

                if (imageTags.Primary) {

                    nowPlayingItem.PrimaryImageItemId = item.Id;
                    nowPlayingItem.PrimaryImageTag = imageTags.Primary;
                }
                else if (item.AlbumPrimaryImageTag) {

                    nowPlayingItem.PrimaryImageItemId = item.AlbumId;
                    nowPlayingItem.PrimaryImageTag = item.AlbumPrimaryImageTag;
                }
                else if (item.SeriesPrimaryImageTag) {

                    nowPlayingItem.PrimaryImageItemId = item.SeriesId;
                    nowPlayingItem.PrimaryImageTag = item.SeriesPrimaryImageTag;
                }

                if (item.BackdropImageTags && item.BackdropImageTags.length) {

                    nowPlayingItem.BackdropItemId = item.Id;
                    nowPlayingItem.BackdropImageTag = item.BackdropImageTags[0];
                }

                if (imageTags.Thumb) {

                    nowPlayingItem.ThumbItemId = item.Id;
                    nowPlayingItem.ThumbImageTag = imageTags.Thumb;
                }
            }

            return state;
        };

        self.beginPlayerUpdates = function () {
            // Nothing to setup here
        };

        self.endPlayerUpdates = function () {
            // Nothing to setup here
        };

        self.onPlaybackStart = function (playerElement, item, mediaSource) {

            self.updateCanClientSeek(playerElement);

            var state = self.getPlayerStateInternal(playerElement, item, mediaSource);

            $(self).trigger('playbackstart', [state]);

            self.startProgressInterval();
        };

        self.onVolumeChanged = function (playerElement) {

            self.saveVolume(playerElement.volume);

            var state = self.getPlayerStateInternal(playerElement, currentItem, currentMediaSource);

            $(self).trigger('volumechange', [state]);
        };

        self.onPlaybackStopped = function () {

            self.clearPauseStop();

            var playerElement = this;

            $(playerElement).off('ended.playbackstopped');

            clearProgressInterval();

            var item = currentItem;
            var mediaSource = currentMediaSource;

            if (item.MediaType == "Video") {
                ApiClient.stopActiveEncodings();
                if (self.isFullScreen()) {
                    self.exitFullScreen();
                }
                self.resetEnhancements();
            }

            var state = self.getPlayerStateInternal(playerElement, item, mediaSource);

            $(self).trigger('playbackstop', [state]);
        };

        self.onPlaystateChange = function (playerElement) {

            var state = self.getPlayerStateInternal(playerElement, currentItem, currentMediaSource);

            $(self).trigger('playstatechange', [state]);
        };

        self.getCurrentTargetInfo = function () {
            return self.getTargets()[0];
        };

        self.canAutoPlayAudio = function () {

            if ($.browser.android || ($.browser.webkit && !$.browser.chrome)) {
                return false;
            }

            return true;
        };

        $(window).on("beforeunload popstate", function () {

            // Try to report playback stopped before the browser closes
            if (currentItem && currentMediaElement && currentProgressInterval) {

                self.onPlaybackStopped.call(currentMediaElement);
            }
        });

<<<<<<< HEAD
        function replaceQueryString(url, param, value) {
            var re = new RegExp("([?|&])" + param + "=.*?(&|$)", "i");
            if (url.match(re))
                return url.replace(re, '$1' + param + "=" + value + '$2');
            else
                return url + '&' + param + "=" + value;
        }

        function translateItemsForPlayback(items) {

            var deferred = $.Deferred();

            var firstItem = items[0];
            var promise;

            if (firstItem.IsFolder) {

                promise = self.getItemsForPlayback({
                    ParentId: firstItem.Id,
                    Filters: "IsNotFolder",
                    Recursive: true,
                    SortBy: "SortName",
                    MediaTypes: "Audio,Video"
                });
            }
            else if (firstItem.Type == "MusicArtist") {

                promise = self.getItemsForPlayback({
                    Artists: firstItem.Name,
                    Filters: "IsNotFolder",
                    Recursive: true,
                    SortBy: "SortName",
                    MediaTypes: "Audio"
                });

            }
            else if (firstItem.Type == "MusicGenre") {

                promise = self.getItemsForPlayback({
                    Genres: firstItem.Name,
                    Filters: "IsNotFolder",
                    Recursive: true,
                    SortBy: "SortName",
                    MediaTypes: "Audio"
                });
            }

            if (promise) {
                promise.done(function (result) {

                    deferred.resolveWith(null, [result.Items]);
                });
            } else {
                deferred.resolveWith(null, [items]);
            }

            return deferred.promise();
        }

        function getOptimalMediaSource(mediaType, versions) {

            var optimalVersion;

            if (mediaType == 'Video') {

                var bitrateSetting = self.getBitrateSetting();

                var maxAllowedWidth = Math.max(screen.height, screen.width);

                optimalVersion = versions.filter(function (v) {

                    var videoStream = v.MediaStreams.filter(function (s) {
                        return s.Type == 'Video';
                    })[0];

                    var audioStream = v.MediaStreams.filter(function (s) {
                        return s.Type == 'Audio';
                    })[0];

                    return self.canPlayVideoDirect(v, videoStream, audioStream, null, maxAllowedWidth, bitrateSetting);

                })[0];
            }

            return optimalVersion || versions[0];
        }

        function sendProgressUpdate(itemId, mediaSourceId) {
=======
        function sendProgressUpdate() {
>>>>>>> b3674161

            var state = self.getPlayerStateInternal(currentMediaElement, currentItem, currentMediaSource);
            
            var info = {
                QueueableMediaTypes: state.NowPlayingItem.MediaType,
                ItemId: state.NowPlayingItem.Id,
                NowPlayingItem: state.NowPlayingItem
            };

            info = $.extend(info, state.PlayState);

            ApiClient.reportPlaybackProgress(info);
        }

        function clearProgressInterval() {

            if (currentProgressInterval) {
                clearTimeout(currentProgressInterval);
                currentProgressInterval = null;
            }
        }

        function canPlayWebm() {

            return testableVideoElement.canPlayType('video/webm').replace(/no/, '');
        }
        
        function getAudioElement() {

            var elem = $('.mediaPlayerAudio');

            if (elem.length) {
                return elem;
            }

            var html = '';

            var requiresControls = !self.canAutoPlayAudio();

            if (requiresControls) {
                html += '<div class="mediaPlayerAudioContainer"><div class="mediaPlayerAudioContainerInner">';;
            } else {
                html += '<div class="mediaPlayerAudioContainer" style="display:none;"><div class="mediaPlayerAudioContainerInner">';;
            }

            html += '<audio class="mediaPlayerAudio" controls>';
            html += '</audio></div></div>';

            $(document.body).append(html);

            return $('.mediaPlayerAudio');
        }

        var supportsAac = document.createElement('audio').canPlayType('audio/aac').replace(/no/, '');
        function playAudio(item, mediaSource, startPositionTicks) {

            startPositionTicks = startPositionTicks || 0;

            var baseParams = {
                audioChannels: 2,
                audioBitrate: 128000,
                StartTimeTicks: startPositionTicks,
                mediaSourceId: mediaSource.Id
            };

            var sourceContainer = (mediaSource.Container || '').toLowerCase();
            var isStatic = false;

            if (sourceContainer == 'mp3' ||
                (sourceContainer == 'aac' && supportsAac)) {

                for (var i = 0, length = mediaSource.MediaStreams.length; i < length; i++) {

                    var stream = mediaSource.MediaStreams[i];

                    if (stream.Type == "Audio") {

                        // Stream statically when possible
                        if (stream.BitRate <= 320000) {
                            isStatic = true;
                        }
                        break;
                    }
                }
            }

            var outputContainer = isStatic ? sourceContainer : 'mp3';
            var audioUrl = ApiClient.getUrl('Audio/' + item.Id + '/stream.' + outputContainer, $.extend({}, baseParams, {
                audioCodec: outputContainer
            }));

            if (isStatic) {
                var seekParam = startPositionTicks ? '#t=' + (startPositionTicks / 10000000) : '';
                audioUrl += "&static=true" + seekParam;
            }

            self.startTimeTicksOffset = isStatic ? 0 : startPositionTicks;

            var initialVolume = self.getSavedVolume();

            return getAudioElement().each(function () {

                this.src = audioUrl;
                this.volume = initialVolume;
                this.play();

            }).on("volumechange", function () {

                self.onVolumeChanged(this);

            }).one("playing", function () {

                $('.mediaPlayerAudioContainer').hide();

                self.onPlaybackStart(this, item, mediaSource);

            }).on("pause", function () {

                self.onPlaystateChange(this);

            }).on("playing", function () {

                self.onPlaystateChange(this);

            }).on("timeupdate", function () {

                self.setCurrentTime(self.getCurrentTicks(this));

            }).on("ended.playbackstopped", self.onPlaybackStopped).on('ended.playnext', self.playNextAfterEnded)[0];
        };

        function canPlayAudioStreamDirect(audioStream) {

            var audioCodec = (audioStream.Codec || '').toLowerCase().replace('-', '');

            if (audioCodec.indexOf('aac') == -1 &&
                audioCodec.indexOf('mp3') == -1 &&
                audioCodec.indexOf('mpeg') == -1) {

                return false;
            }

            if (audioStream.Channels == null) {
                return false;
            }

            // IE won't play at all if more than two channels
            if (audioStream.Channels > 2 && $.browser.msie) {
                return false;
            }

            return true;
        }
    }

    window.MediaPlayer = new mediaPlayer();

    window.MediaController.registerPlayer(window.MediaPlayer);
    window.MediaController.setActivePlayer(window.MediaPlayer);

})(document, setTimeout, clearTimeout, screen, localStorage, $, setInterval, window);<|MERGE_RESOLUTION|>--- conflicted
+++ resolved
@@ -1050,7 +1050,6 @@
             }
         });
 
-<<<<<<< HEAD
         function replaceQueryString(url, param, value) {
             var re = new RegExp("([?|&])" + param + "=.*?(&|$)", "i");
             if (url.match(re))
@@ -1138,10 +1137,7 @@
             return optimalVersion || versions[0];
         }
 
-        function sendProgressUpdate(itemId, mediaSourceId) {
-=======
         function sendProgressUpdate() {
->>>>>>> b3674161
 
             var state = self.getPlayerStateInternal(currentMediaElement, currentItem, currentMediaSource);
             
