--- conflicted
+++ resolved
@@ -141,87 +141,6 @@
         });
     }
 
-    function createMediaLinks(options) {
-
-        var html = "";
-
-        var items = options.items;
-
-        // "My Library" backgrounds
-        for (var i = 0, length = items.length; i < length; i++) {
-
-            var item = items[i];
-            var background = "#333";
-            var backgroundSize = "45px 45px";
-            var backgroundPosition = "20px center";
-
-            switch (item.CollectionType) {
-                case "movies":
-                    imgUrl = "css/images/items/folders/movies.png";
-                    break;
-                case "music":
-                    imgUrl = "css/images/items/folders/music.png";
-                    break;
-                case "photos":
-                    imgUrl = "css/images/items/folders/photos.png";
-                    break;
-                case "tvshows":
-                    imgUrl = "css/images/items/folders/tv.png";
-                    break;
-                case "games":
-                    imgUrl = "css/images/items/folders/games.png";
-                    break;
-                case "trailers":
-                    imgUrl = "css/images/items/folders/games.png";
-                    break;
-                case "homevideos":
-                    imgUrl = "css/images/items/folders/homevideos.png";
-                    break;
-                case "musicvideos":
-                    imgUrl = "css/images/items/folders/musicvideos.png";
-                    break;
-                case "boxsets":
-                default:
-                    imgUrl = "css/images/items/folders/folder.png";
-                    break;
-            }
-
-            var cssClass = "posterItem";
-            cssClass += ' ' + options.shape + 'PosterItem';
-
-            var mediaSourceCount = item.MediaSourceCount || 1;
-
-            var href = options.linkItem === false ? '#' : LibraryBrowser.getHref(item, options.context);
-
-            html += '<a data-itemid="' + item.Id + '" class="' + cssClass + '" data-mediasourcecount="' + mediaSourceCount + '" href="' + href + '">';
-
-            var style = "";
-
-            if (imgUrl) {
-                style += 'background-image:url(\'' + imgUrl + '\');';
-            }
-
-            var imageCssClass = 'posterItemImage';
-
-            html += '<div class="' + imageCssClass + '" style="' + style + '">';
-            html += '</div>';
-
-            var name = LibraryBrowser.getPosterViewDisplayName(item, options.displayAsSpecial);
-
-            if (options.showTitle) {
-                html += "<div class='posterItemDefaultText'>";
-                html += name;
-                html += "</div>";
-            }
-
-            cssClass = options.centerText ? "posterItemText posterItemTextCentered" : "posterItemText";
-
-            html += "</a>";
-        }
-
-        return html;
-    }
-
     $(document).on('pagebeforeshow', "#indexPage", function () {
 
         var screenWidth = $(window).width();
@@ -232,27 +151,6 @@
 
         var options = {
 
-<<<<<<< HEAD
-            SortBy: "SortName",
-            Fields: "PrimaryImageAspectRatio"
-        };
-
-        ApiClient.getItems(Dashboard.getCurrentUserId(), options).done(function (result) {
-
-            $('.myLibrary', page).html(createMediaLinks({
-                items: result.Items,
-                shape: 'myLibrary',
-                showTitle: true,
-                centerText: true
-
-            }));
-
-        });
-
-        options = {
-
-=======
->>>>>>> ff618433
             SortBy: "DatePlayed",
             SortOrder: "Descending",
             MediaTypes: "Video",
@@ -284,13 +182,11 @@
 
         });
 
-        var limit = screenWidth >= 2400 ? 30 : (screenWidth >= 1920 ? 20 : (screenWidth >= 1440 ? 12 : (screenWidth >= 800 ? 12 : 8)));
-
         options = {
 
             SortBy: "DateCreated",
             SortOrder: "Descending",
-            Limit: 200, // want a larger number in case of grouping, but not too large to slow things down
+            Limit: screenWidth >= 2400 ? 30 : (screenWidth >= 1920 ? 20 : (screenWidth >= 1440 ? 12 : (screenWidth >= 800 ? 12 : 8))),
             Recursive: true,
             Fields: "PrimaryImageAspectRatio",
             Filters: "IsUnplayed,IsNotFolder",
@@ -300,11 +196,9 @@
 
         ApiClient.getItems(Dashboard.getCurrentUserId(), options).done(function (result) {
 
-            var items = LibraryBrowser.groupItmes(result.Items, limit);
-
             $('#recentlyAddedItems', page).html(LibraryBrowser.getPosterViewHtml({
 
-                items: items,
+                items: result.Items,
                 preferThumb: true,
                 shape: 'backdrop',
                 showTitle: true,
