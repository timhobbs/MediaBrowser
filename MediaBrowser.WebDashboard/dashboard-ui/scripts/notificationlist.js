﻿(function ($, document, Notifications) {

    $(document).on("pageinit", ".page", function () {

        // If there is no user logged in there can be no notifications
        if (!Dashboard.getCurrentUserId()) return;
<<<<<<< HEAD

=======
        
>>>>>>> 65bfd47f
        var elem = $(".notificationsList");
        var btn = $(".btnMarkReadContainer");
        var startIndex = 0;
        var limit = 10;

        Notifications.showNotificationsList(startIndex, limit, elem, btn);

        elem.on("click", ".btnPreviousPage", function (e) {

            e.preventDefault();

            startIndex = startIndex - limit;

            if (startIndex < 0) startIndex = 0;

            Notifications.showNotificationsList(startIndex, limit, elem, btn);

        })
            .on("click", ".btnNextPage", function (e) {

                e.preventDefault();

                startIndex = startIndex + limit;

                Notifications.showNotificationsList(startIndex, limit, elem, btn);

            });

        $(".readOnlyContent").on("click", ".btnMarkRead", function () {

            var ids = $(".notificationsList div").map(function () {

                return this.getAttribute('data-notificationid');

            }).get();

            Notifications.markNotificationsRead(ids, function () {

                Notifications.showNotificationsList(startIndex, limit, elem, btn);

            });

        });

    });

})(jQuery, document, Notifications);<|MERGE_RESOLUTION|>--- conflicted
+++ resolved
@@ -4,11 +4,7 @@
 
         // If there is no user logged in there can be no notifications
         if (!Dashboard.getCurrentUserId()) return;
-<<<<<<< HEAD
 
-=======
-        
->>>>>>> 65bfd47f
         var elem = $(".notificationsList");
         var btn = $(".btnMarkReadContainer");
         var startIndex = 0;
