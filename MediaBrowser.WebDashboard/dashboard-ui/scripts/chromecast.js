﻿(function (window, chrome, console) {

    // Based on https://github.com/googlecast/CastVideos-chrome/blob/master/CastVideos.js

    /**
     * Constants of states for Chromecast device 
     **/
    var DEVICE_STATE = {
        'IDLE': 0,
        'ACTIVE': 1,
        'WARNING': 2,
        'ERROR': 3,
    };

    /**
     * Constants of states for CastPlayer 
     **/
    var PLAYER_STATE = {
        'IDLE': 'IDLE',
        'LOADING': 'LOADING',
        'LOADED': 'LOADED',
        'PLAYING': 'PLAYING',
        'PAUSED': 'PAUSED',
        'STOPPED': 'STOPPED',
        'SEEKING': 'SEEKING',
        'ERROR': 'ERROR'
    };

    var PlayerName = 'Chromecast';

    var CastPlayer = function () {

        /* device variables */
        // @type {DEVICE_STATE} A state for device
        this.deviceState = DEVICE_STATE.IDLE;

        /* Cast player variables */
        // @type {Object} a chrome.cast.media.Media object
        this.currentMediaSession = null;
        // @type {Number} volume
        this.currentVolume = 1;

        // @type {string} a chrome.cast.Session object
        this.session = null;
        // @type {PLAYER_STATE} A state for Cast media player
        this.castPlayerState = PLAYER_STATE.IDLE;

        // @type {Boolean} Fullscreen mode on/off
        this.fullscreen = false;

        /* Current media variables */
        // @type {Boolean} Audio on and off
        this.audio = true;
        // @type {Number} A number for current media index
        this.currentMediaIndex = 0;
        // @type {Number} A number for current media time
        this.currentMediaTime = 0;
        // @type {Number} A number for current media duration
        this.currentMediaDuration = -1;
        // @type {Timer} A timer for tracking progress of media
        this.timer = null;
        // @type {Boolean} A boolean to stop timer update of progress when triggered by media status event 
        this.progressFlag = true;
        // @type {Number} A number in milliseconds for minimal progress update
        this.timerStep = 1000;

        this.hasReceivers = false;

        this.currentMediaOffset = 0;

        // Progress bar element id
        this.progressBar = "positionSlider";

        // Timec display element id
        this.duration = "currentTime";

        // Playback display element id
        this.playback = "playTime";

        // bind once - commit 2ebffc2271da0bc5e8b13821586aee2a2e3c7753
        this.errorHandler = this.onError.bind(this);
        this.incrementMediaTimeHandler = this.incrementMediaTime.bind(this);
        this.mediaStatusUpdateHandler = this.onMediaStatusUpdate.bind(this);

        this.initializeCastPlayer();
    };

    /**
     * Initialize Cast media player 
     * Initializes the API. Note that either successCallback and errorCallback will be
     * invoked once the API has finished initialization. The sessionListener and 
     * receiverListener may be invoked at any time afterwards, and possibly more than once. 
     */
    CastPlayer.prototype.initializeCastPlayer = function () {

        if (!chrome) {
            return;
        }

        if (!chrome.cast || !chrome.cast.isAvailable) {

            setTimeout(this.initializeCastPlayer.bind(this), 1000);
            return;
        }

        // v1 Id AE4DA10A
        // v2 Id 472F0435
        var applicationID = '472F0435';

        // request session
        var sessionRequest = new chrome.cast.SessionRequest(applicationID);
        var apiConfig = new chrome.cast.ApiConfig(sessionRequest,
          this.sessionListener.bind(this),
          this.receiverListener.bind(this));

        console.log('chromecast.initialize');

        chrome.cast.initialize(apiConfig, this.onInitSuccess.bind(this), this.errorHandler);

    };

    /**
     * Callback function for init success 
     */
    CastPlayer.prototype.onInitSuccess = function () {
        this.isInitialized = true;
        console.log("chromecast init success");
    };

    /**
     * Generic error callback function 
     */
    CastPlayer.prototype.onError = function () {
        console.log("chromecast error");
    };

    /**
     * @param {!Object} e A new session
     * This handles auto-join when a page is reloaded
     * When active session is detected, playback will automatically
     * join existing session and occur in Cast mode and media
     * status gets synced up with current media of the session 
     */
    CastPlayer.prototype.sessionListener = function (e) {
        this.session = e;
        if (this.session) {
            this.deviceState = DEVICE_STATE.ACTIVE;
            MediaController.setActivePlayer(PlayerName);
            if (this.session.media[0]) {
                this.onMediaDiscovered('activeSession', this.session.media[0]);
            }

            this.session.addUpdateListener(this.sessionUpdateListener.bind(this));
        }
    };

    /**
     * @param {string} e Receiver availability
     * This indicates availability of receivers but
     * does not provide a list of device IDs
     */
    CastPlayer.prototype.receiverListener = function (e) {

        if (e === 'available') {
            console.log("chromecast receiver found");
            this.hasReceivers = true;
        }
        else {
            console.log("chromecast receiver list empty");
            this.hasReceivers = false;
        }
    };

    /**
     * session update listener
     */
    CastPlayer.prototype.sessionUpdateListener = function (isAlive) {
        if (!isAlive) {
            this.session = null;
            this.deviceState = DEVICE_STATE.IDLE;
            this.castPlayerState = PLAYER_STATE.IDLE;
            this.currentMediaSession = null;
            clearInterval(this.timer);

            MediaController.removeActivePlayer(PlayerName);
        }
    };

    /**
     * Requests that a receiver application session be created or joined. By default, the SessionRequest
     * passed to the API at initialization time is used; this may be overridden by passing a different
     * session request in opt_sessionRequest. 
     */
    CastPlayer.prototype.launchApp = function () {
        console.log("chromecast launching app...");
        chrome.cast.requestSession(this.onRequestSessionSuccess.bind(this), this.onLaunchError.bind(this));
        if (this.timer) {
            clearInterval(this.timer);
        }
    };

    /**
     * Callback function for request session success 
     * @param {Object} e A chrome.cast.Session object
     */
    CastPlayer.prototype.onRequestSessionSuccess = function (e) {
        console.log("chromecast session success: " + e.sessionId);
        this.session = e;
        this.deviceState = DEVICE_STATE.ACTIVE;
        this.session.addUpdateListener(this.sessionUpdateListener.bind(this));
    };

    /**
     * Callback function for launch error
     */
    CastPlayer.prototype.onLaunchError = function () {
        console.log("chromecast launch error");
        this.deviceState = DEVICE_STATE.ERROR;

        Dashboard.alert({

            title: Globalize.translate("Error"),
            message: Globalize.translate("ErrorLaunchingChromecast")

        });

        MediaController.removeActivePlayer(PlayerName);
    };

    /**
     * Stops the running receiver application associated with the session.
     */
    CastPlayer.prototype.stopApp = function () {
        this.session.stop(this.onStopAppSuccess.bind(this, 'Session stopped'),
            this.errorHandler);

    };

    /**
     * Callback function for stop app success 
     */
    CastPlayer.prototype.onStopAppSuccess = function (message) {
        console.log(message);
        this.deviceState = DEVICE_STATE.IDLE;
        this.castPlayerState = PLAYER_STATE.IDLE;
        this.currentMediaSession = null;
        clearInterval(this.timer);
    };

    /**
     * Loads media into a running receiver application
     * @param {Number} mediaIndex An index number to indicate current media content
     */
<<<<<<< HEAD
    CastPlayer.prototype.loadMedia = function (user, item, startTimeTicks, mediaSourceId, audioStreamIndex, subtitleStreams) {
=======
    CastPlayer.prototype.loadMedia = function (userId, options, command) {
>>>>>>> 4cab402c

        if (!this.session) {
            console.log("no session");
            return;
        }

        //this.currentMediaOffset = startTimeTicks || 0;

<<<<<<< HEAD
        var maxBitrate = 12000000;

        this.subtitleStreamIndex;

        if (subtitleStreams.length > 0) {
            this.subtitleStreamIndex = subtitleStreams[0].Index;
        }

        var mediaInfo = getMediaSourceInfo(user, item, maxBitrate, mediaSourceId, audioStreamIndex, this.subtitleStreamIndex);
=======
        //var maxBitrate = 12000000;
        //var mediaInfo = getMediaSourceInfo(user, item, maxBitrate, mediaSourceId, audioStreamIndex, subtitleStreamIndex);
>>>>>>> 4cab402c

        //var streamUrl = getStreamUrl(item, mediaInfo, startTimeTicks, maxBitrate);

        //var castMediaInfo = new chrome.cast.media.MediaInfo(streamUrl);

<<<<<<< HEAD
        castMediaInfo.customData = getCustomData(item, mediaInfo.mediaSource.Id, startTimeTicks, subtitleStreams);
        castMediaInfo.metadata = getMetadata(item);

        console.log("custom", castMediaInfo.customData);

        if (mediaInfo.streamContainer == 'm3u8') {
            castMediaInfo.contentType = 'application/x-mpegURL';
        } else {
            castMediaInfo.contentType = item.MediaType.toLowerCase() + '/' + mediaInfo.streamContainer.toLowerCase();
        }
=======
        //castMediaInfo.customData = getCustomData(item, mediaInfo.mediaSource.Id, startTimeTicks);
        //castMediaInfo.metadata = getMetadata(item);

        //if (mediaInfo.streamContainer == 'm3u8') {
        //    castMediaInfo.contentType = 'application/x-mpegURL';
        //} else {
        //    castMediaInfo.contentType = item.MediaType.toLowerCase() + '/' + mediaInfo.streamContainer.toLowerCase();
        //}
>>>>>>> 4cab402c

        //castMediaInfo.streamType = mediaInfo.isStatic ? chrome.cast.media.StreamType.BUFFERED : chrome.cast.media.StreamType.LIVE;

        //var request = new chrome.cast.media.LoadRequest(castMediaInfo);
        //request.autoplay = true;
        //request.currentTime = startTimeTicks ? startTimeTicks / 10000000 : 0;

        //this.castPlayerState = PLAYER_STATE.LOADING;
        //this.session.loadMedia(request,
        //  this.onMediaDiscovered.bind(this, 'loadMedia'),
        //  this.onLoadMediaError.bind(this));
    };

    /**
     * Callback function for loadMedia success
     * @param {Object} mediaSession A new media object.
     */
    CastPlayer.prototype.onMediaDiscovered = function (how, mediaSession) {

        console.log("chromecast new media session ID:" + mediaSession.mediaSessionId + ' (' + how + ')', mediaSession);
        this.currentMediaSession = mediaSession;
        this.currentMediaTime = mediaSession.currentTime;

        if (how == 'loadMedia') {
            this.castPlayerState = PLAYER_STATE.PLAYING;
            clearInterval(this.timer);
            this.startProgressTimer();
        }

        if (how == 'activeSession') {
            this.castPlayerState = mediaSession.playerState;
        }

        if (this.castPlayerState == PLAYER_STATE.PLAYING) {
            // start progress timer
            this.startProgressTimer();
        }

        this.currentMediaSession.addUpdateListener(this.mediaStatusUpdateHandler);
        this.currentMediaDuration = mediaSession.media.duration * 10000000;
    };

    /**
     * Callback function when media load returns error 
     */
    CastPlayer.prototype.onLoadMediaError = function (e) {
        console.log("chromecast media error");
        this.castPlayerState = PLAYER_STATE.IDLE;
    };

    /**
     * Callback function for media status update from receiver
     * @param {!Boolean} e true/false
     */
    CastPlayer.prototype.onMediaStatusUpdate = function (e) {
        if (e == false) {
            this.currentMediaTime = 0;
            this.castPlayerState = PLAYER_STATE.IDLE;
        }
        console.log("chromecast updating media");
        this.updateProgressBarByTimer();
    };

    /**
     * Helper function
     * Increment media current position by 1 second 
     */
    CastPlayer.prototype.incrementMediaTime = function () {
        if (this.castPlayerState == PLAYER_STATE.PLAYING) {
            if (this.currentMediaTime < this.currentMediaDuration) {
                this.currentMediaTime += 1;
                this.updateProgressBarByTimer();
            }
            else {
                this.currentMediaTime = 0;
                clearInterval(this.timer);
            }
        }
    };

    /**
     * Play media in Cast mode 
     */
    CastPlayer.prototype.playMedia = function () {

        if (!this.currentMediaSession) {
            return;
        }

        switch (this.castPlayerState) {
            case PLAYER_STATE.LOADED:
            case PLAYER_STATE.PAUSED:
                this.currentMediaSession.play(null,
                  this.mediaCommandSuccessCallback.bind(this, "playing started for " + this.currentMediaSession.sessionId),
                  this.errorHandler);
                this.currentMediaSession.addUpdateListener(this.mediaStatusUpdateHandler);
                this.castPlayerState = PLAYER_STATE.PLAYING;
                // start progress timer
                clearInterval(this.timer);
                this.startProgressTimer();
                break;
            case PLAYER_STATE.IDLE:
            case PLAYER_STATE.LOADING:
            case PLAYER_STATE.STOPPED:
                this.loadMedia();
                this.currentMediaSession.addUpdateListener(this.mediaStatusUpdateHandler);
                this.castPlayerState = PLAYER_STATE.PLAYING;
                break;
            default:
                break;
        }
    };

    /**
     * Pause media playback in Cast mode  
     */
    CastPlayer.prototype.pauseMedia = function () {

        if (!this.currentMediaSession) {
            return;
        }

        if (this.castPlayerState == PLAYER_STATE.PLAYING) {
            this.castPlayerState = PLAYER_STATE.PAUSED;
            this.currentMediaSession.pause(null,
              this.mediaCommandSuccessCallback.bind(this, "paused " + this.currentMediaSession.sessionId),
              this.errorHandler);
            clearInterval(this.timer);
        }
    };

    /**
     * Stop CC playback 
     */
    CastPlayer.prototype.stopMedia = function () {

        if (!this.currentMediaSession) {
            return;
        }

        this.currentMediaSession.stop(null,
          this.mediaCommandSuccessCallback.bind(this, "stopped " + this.currentMediaSession.sessionId),
          this.errorHandler);
        this.castPlayerState = PLAYER_STATE.STOPPED;
        clearInterval(this.timer);
    };

    /**
     * Set media volume in Cast mode
     * @param {Boolean} mute A boolean  
     */
    CastPlayer.prototype.setReceiverVolume = function (mute, vol) {

        if (!this.currentMediaSession) {
            return;
        }

        if (!mute) {
            this.currentVolume = vol || 1;
            this.session.setReceiverVolumeLevel(this.currentVolume,
              this.mediaCommandSuccessCallback.bind(this),
              this.errorHandler);
        }
        else {
            this.session.setReceiverMuted(true,
              this.mediaCommandSuccessCallback.bind(this),
              this.errorHandler);
        }
    };

    /**
     * Toggle mute CC
     */
    CastPlayer.prototype.toggleMute = function () {
        if (this.audio == true) {
            this.mute();
        }
        else {
            this.unMute();
        }
    };

    /**
     * Mute CC
     */
    CastPlayer.prototype.mute = function () {
        this.audio = false;
        this.setReceiverVolume(true);
    };

    /**
     * Unmute CC
     */
    CastPlayer.prototype.unMute = function () {
        this.audio = true;
        this.setReceiverVolume(false);
    };


    /**
     * media seek function in either Cast or local mode
     * @param {Event} e An event object from seek 
     */
    CastPlayer.prototype.seekMedia = function (event) {
        var pos = parseInt(event);

        var curr = pos / 10000000;

        if (this.castPlayerState != PLAYER_STATE.PLAYING && this.castPlayerState != PLAYER_STATE.PAUSED) {
            return;
        }

        this.currentMediaTime = curr;
        console.log('Seeking ' + this.currentMediaSession.sessionId + ':' +
          this.currentMediaSession.mediaSessionId + ' to ' + curr);
        var request = new chrome.cast.media.SeekRequest();
        request.currentTime = this.currentMediaTime;
        this.currentMediaSession.seek(request,
          this.onSeekSuccess.bind(this, 'media seek done'),
          this.errorHandler);
        this.castPlayerState = PLAYER_STATE.SEEKING;
    };

    /**
     * Callback function for seek success
     * @param {String} info A string that describe seek event
     */
    CastPlayer.prototype.onSeekSuccess = function (info) {
        console.log(info);
        this.castPlayerState = PLAYER_STATE.PLAYING;
    };

    /**
     * Callback function for media command success 
     */
    CastPlayer.prototype.mediaCommandSuccessCallback = function (info, e) {
        console.log(info);
    };

    /**
     * Update progress bar when there is a media status update
     * @param {Object} e An media status update object 
     */
    CastPlayer.prototype.updateProgressBar = function (e) {
        if (e.idleReason == 'FINISHED' && e.playerState == 'IDLE') {
            clearInterval(this.timer);
            this.castPlayerState = PLAYER_STATE.STOPPED;
            if (e.idleReason == 'FINISHED') {
                $(this).trigger("/playback/complete", e);
            }
        }
        else {
            var p = Number(e.currentTime / this.currentMediaSession.media.duration + 1).toFixed(3);
            this.progressFlag = false;
            setTimeout(this.setProgressFlag.bind(this), 1000); // don't update progress in 1 second
        }
    };

    /**
     * Set progressFlag with a timeout of 1 second to avoid UI update
     * until a media status update from receiver 
     */
    CastPlayer.prototype.setProgressFlag = function () {
        this.progressFlag = true;
    };

    /**
     * Update progress bar based on timer  
     */
    CastPlayer.prototype.updateProgressBarByTimer = function () {
        var currentMedia = this.session.media[0];

        if (!this.currentMediaTime) {
            this.currentMediaTime = currentMedia.currentTime;
        }

        if (!this.currentMediaDuration) {
            if (currentMedia.media.streamType != "live") {
                this.currentMediaDuration = currentMedia.media.duration;
            } else {
                this.currentMediaDuration = currentMedia.media.customData.runtimeTicks;
            }
        }

        var pp = 0;
        if (this.currentMediaDuration > 0) {
            pp = Number(this.currentMediaTime / this.currentMediaDuration).toFixed(3);
        }

        if (this.progressFlag) {
            // don't update progress if it's been updated on media status update event
            $(this).trigger("/playback/update",
            [{
                positionTicks: this.currentMediaTime * 10000000,
                runtimeTicks: this.currentMediaDuration
            }]);
        }

        if (pp > 100 || this.castPlayerState == PLAYER_STATE.IDLE) {
            clearInterval(this.timer);
            this.deviceState = DEVICE_STATE.IDLE;
            this.castPlayerState = PLAYER_STATE.IDLE;
            $(this).trigger("/playback/complete", true);
        }
    };

    /**
    * @param {function} A callback function for the fucntion to start timer 
    */
    CastPlayer.prototype.startProgressTimer = function () {
        if (this.timer) {
            clearInterval(this.timer);
            this.timer = null;
        }

        // start progress timer
        this.timer = setInterval(this.incrementMediaTimeHandler, this.timerStep);
    };

    var castPlayer = new CastPlayer();

    function getCodecLimits() {

        return {

            maxVideoAudioChannels: 6,
            maxAudioChannels: 2,
            maxVideoLevel: 41,
            maxWidth: 1920,
            maxHeight: 1080,
            maxSampleRate: 44100

        };
    }

    function canDirectStream(mediaType, mediaSource, maxBitrate) {

        // If bitrate is unknown don't direct stream
        if (!mediaSource.Bitrate || mediaSource.Bitrate > maxBitrate) {
            return false;
        }

        var codecLimits = getCodecLimits();

        if (mediaType == "Audio") {

            return ['mp3', 'aac'].indexOf(mediaSource.Container || '') != -1;
        }
        else if (mediaType == "Video") {

            var videoStream = mediaSource.MediaStreams.filter(function (s) {

                return s.Type == 'Video';

            })[0];

            if (!videoStream) {
                return false;
            }

            if (['high', 'main', 'baseline'].indexOf((videoStream.Profile || '').toLowerCase()) == -1) {
                return false;
            }

            if (!videoStream.Level || videoStream.Level > codecLimits.maxVideoLevel) {
                return false;
            }

            if (!videoStream.Width || videoStream.Width > codecLimits.maxWidth) {
                return false;
            }

            if (!videoStream.Height || videoStream.Height > codecLimits.maxHeight) {
                return false;
            }

            return ['mp4'].indexOf(mediaSource.Container || '') != -1;
        }

        throw new Error('Unrecognized MediaType');
    }

    function canPlayAudioStreamDirect(audioStream, isVideo) {

        var audioCodec = (audioStream.Codec || '').toLowerCase().replace('-', '');

        if (audioCodec.indexOf('aac') == -1 &&
            audioCodec.indexOf('mp3') == -1 &&
            audioCodec.indexOf('mpeg') == -1) {

            return false;
        }

        var codecLimits = getCodecLimits();

        var maxChannels = isVideo ? codecLimits.maxVideoAudioChannels : codecLimits.maxAudioChannels;

        if (!audioStream.Channels || audioStream.Channels > maxChannels) {
            return false;
        }

        if (!audioStream.SampleRate || audioStream.SampleRate > codecLimits.maxSampleRate) {
            return false;
        }

        return true;
    }

    function isSupportedCodec(mediaType, mediaSource) {

        if (mediaType == "Audio") {
            return false;
        }
        else if (mediaType == "Video") {

            return mediaSource.MediaStreams.filter(function (m) {

                return m.Type == "Video" && (m.Codec || '').toLowerCase() == 'h264';

            }).length > 0;
        }

        throw new Error('Unrecognized MediaType');
    }

    function getStreamByIndex(streams, type, index) {
        return streams.filter(function (s) {

            return s.Type == type && s.Index == index;

        })[0];
    }

    function getDefaultAudioStream(mediaStreams, user) {

        // Find all audio streams
        var audioStreams = mediaStreams.filter(function (stream) {
            return stream.Type == "Audio";

        }).sort(function (a, b) {

            var av = a.IsDefault ? 0 : 1;
            var bv = b.IsDefault ? 0 : 1;

            return av - bv;
        });

        if (user.Configuration.AudioLanguagePreference) {

            for (var i = 0, length = audioStreams.length; i < length; i++) {
                var mediaStream = audioStreams[i];

                if (mediaStream.Language == user.Configuration.AudioLanguagePreference) {
                    return mediaStream.Index;
                }

            }
        }

        // Just use the first audio stream
        return audioStreams[0];
    }

    function getMediaSourceInfo(user, item, maxBitrate, mediaSourceId, audioStreamIndex, subtitleStreamIndex) {

        var sources = item.MediaSources || [];

        // If a specific stream was requested, filter the list
        if (mediaSourceId) {
            sources = sources.filter(function (m) {

                return m.Id == mediaSourceId;

            });
        }

        // Find first one that can be direct streamed
        var source = sources.filter(function (m) {

            var audioStreams = m.MediaStreams.filter(function (s) {
                return s.Type == 'Audio';
            });

            var audioStream = mediaSourceId == m.Id && audioStreamIndex != null ? getStreamByIndex(audioStreams, 'Audio', audioStreamIndex) : getDefaultAudioStream(audioStreams, user);

            if (!audioStream || !canPlayAudioStreamDirect(audioStream, item.MediaType == 'Video')) {
                return false;
            }

            var subtitleStream = mediaSourceId == m.Id && subtitleStreamIndex != null ? getStreamByIndex(m.MediaStreams, 'Subtitle', subtitleStreamIndex) : null;

            if (subtitleStream) {
                return false;
            }

            return canDirectStream(item.MediaType, m, maxBitrate, audioStream);

        })[0];

        this.directStream = false;

        if (source) {

            this.directStream = true;

            return {
                mediaSource: source,
                isStatic: true,
                streamContainer: source.Container
            };
        }

        // Find first one with supported codec
        source = sources.filter(function (m) {

            return isSupportedCodec(item.MediaType, m);

        })[0];

        // Default to first one
        return {
            mediaSource: source || sources[0],
            isStatic: false,
            streamContainer: item.MediaType == 'Audio' ? 'mp3' : 'm3u8'
        };
    }

    function getCustomData(item, mediaSourceId, startTimeTicks, subtitleStreams) {
        var subtitles = [];
        if (subtitleStreams.length > 0) {
            $.each(subtitleStreams, function(i, d) {
                subtitles.push({ src: ApiClient.serverAddress() + '/mediabrowser/videos/' + item.Id + '/subtitles/' + d.Index });
            });
        }

        return {
            serverAddress: ApiClient.serverAddress(),
            itemId: item.Id,
            userId: Dashboard.getCurrentUserId(),
            deviceName: ApiClient.deviceName(),
            startTimeTicks: startTimeTicks || 0,
            runtimeTicks: item.RunTimeTicks,
            subtitles: {
                tracks: subtitles,
                active: 0
            }
        };

    }

    function getMetadata(item) {

        var metadata = {};

        if (item.Type == 'Episode') {
            metadata = new chrome.cast.media.TvShowMediaMetadata();
            metadata.type = chrome.cast.media.MetadataType.TV_SHOW;

            metadata.episodeTitle = item.Name;

            if (item.PremiereDate) {
                metadata.originalAirdate = parseISO8601Date(item.PremiereDate).toISOString();
            }

            metadata.seriesTitle = item.SeriesName;

            if (item.IndexNumber != null) {
                metadata.episode = metadata.episodeNumber = item.IndexNumber;
            }

            if (item.ParentIndexNumber != null) {
                metadata.season = metadata.seasonNumber = item.ParentIndexNumber;
            }
        }

        else if (item.Type == 'Photo') {
            metadata = new chrome.cast.media.PhotoMediaMetadata();
            metadata.type = chrome.cast.media.MetadataType.PHOTO;

            if (item.PremiereDate) {
                metadata.creationDateTime = parseISO8601Date(item.PremiereDate).toISOString();
            }
        }

        else if (item.MediaType == 'Audio') {
            metadata = new chrome.cast.media.MusicTrackMediaMetadata();
            metadata.type = chrome.cast.media.MetadataType.MUSIC_TRACK;

            if (item.ProductionYear) {
                metadata.releaseYear = item.ProductionYear;
            }

            if (item.PremiereDate) {
                metadata.releaseDate = parseISO8601Date(item.PremiereDate).toISOString();
            }

            metadata.songName = item.Name;
            metadata.artist = item.Artists & item.Artists.length ? item.Artists[0] : '';
            metadata.albumArtist = item.AlbumArtist;

            if (item.IndexNumber != null) {
                metadata.trackNumber = item.IndexNumber;
            }

            if (item.ParentIndexNumber != null) {
                metadata.discNumber = item.ParentIndexNumber;
            }

            var composer = (item.People || []).filter(function (p) {
                return p.PersonType == 'Type';
            })[0];

            if (composer) {
                metadata.composer = composer.Name;
            }
        }

        else if (item.MediaType == 'Movie') {
            metadata = new chrome.cast.media.MovieMediaMetadata();
            metadata.type = chrome.cast.media.MetadataType.MOVIE;

            if (item.ProductionYear) {
                metadata.releaseYear = item.ProductionYear;
            }

            if (item.PremiereDate) {
                metadata.releaseDate = parseISO8601Date(item.PremiereDate).toISOString();
            }
        }

        else {
            metadata = new chrome.cast.media.GenericMediaMetadata();
            metadata.type = chrome.cast.media.MetadataType.GENERIC;

            if (item.ProductionYear) {
                metadata.releaseYear = item.ProductionYear;
            }

            if (item.PremiereDate) {
                metadata.releaseDate = parseISO8601Date(item.PremiereDate).toISOString();
            }
        }

        metadata.title = item.Name;

        if (item.Studios && item.Studios.length) {
            metadata.Studio = item.Studios[0];
        }

        return metadata;
    }

    function getStreamUrl(item, mediaSourceInfo, startTimeTicks, maxBitrate) {

        var url;

        var codecLimits = getCodecLimits();

        if (item.MediaType == 'Audio') {

            url = ApiClient.serverAddress() + '/mediabrowser/audio/' + item.Id + '/stream.' + mediaSourceInfo.streamContainer + '?';
            url += '&static=' + mediaSourceInfo.isStatic.toString();
            url += '&maxaudiochannels=' + codecLimits.maxAudioChannels;

            if (startTimeTicks) {
                url += '&startTimeTicks=' + startTimeTicks.toString();
            }

            if (maxBitrate) {
                url += '&audiobitrate=' + Math.min(maxBitrate, 320000).toString();
            }

            url += '&audiosamplerate=' + codecLimits.maxSampleRate;
            url += '&mediasourceid=' + mediaSourceInfo.mediaSource.Id;

            return url;

        }
        else if (item.MediaType == 'Video') {

            url = ApiClient.serverAddress() + '/mediabrowser/videos/' + item.Id + '/stream.' + mediaSourceInfo.streamContainer + '?';
            url += 'static=' + mediaSourceInfo.isStatic.toString();
            url += '&maxaudiochannels=' + codecLimits.maxVideoAudioChannels;

            if (startTimeTicks) {
                url += '&startTimeTicks=' + startTimeTicks.toString();
            }

            if (maxBitrate) {

                var audioRate = 768000;
                url += '&audiobitrate=' + audioRate.toString();
                url += '&videobitrate=' + (maxBitrate - audioRate).toString();
            }

            url += '&profile=high';
            url += '&level=' + codecLimits.maxVideoLevel;

            url += '&maxwidth=' + codecLimits.maxWidth;
            url += '&maxheight=' + codecLimits.maxHeight;

            url += '&videoCodec=h264';
            url += '&audioCodec=aac,mp3';

            url += '&audiosamplerate=' + codecLimits.maxSampleRate;
            url += '&mediasourceid=' + mediaSourceInfo.mediaSource.Id;

            return url;
        }

        throw new Error('Unrecognized MediaType');
    }

    function chromecastPlayer() {

        var self = this;

        var getItemFields = "MediaSources,Chapters";

        self.name = PlayerName;

        self.isPaused = false;

        self.isMuted = false;

        self.positionTicks = 0;

        self.runtimeTicks = 0;

        $(castPlayer).on("/playback/complete", function (e) {

            var state = self.getPlayerStateInternal();

            $(self).trigger("playbackstop", [state]);

        });

        $(castPlayer).on("/playback/update", function (e, data) {

            self.positionTicks = data.positionTicks;
            self.runtimeTicks = data.runtimeTicks;

            var state = self.getPlayerStateInternal();

            $(self).trigger("positionchange", [state]);
        });

        self.play = function (options) {
<<<<<<< HEAD
            if (self.isPaused) {
                self.isPaused = !self.isPaused;
                castPlayer.playMedia();
            } else if (options.items) {
                Dashboard.getCurrentUser().done(function (user) {
                    var item = options.items[self.playlistIndex++];

                    var audioStream = item.MediaSources[0].MediaStreams.filter(function (i) {
                        return i.Type == "Audio";
                    });
                    this.audioStreamIndex = item.MediaSources[0].MediaStreams.indexOf(audioStream[0]);

                    var subtitleStreams = item.MediaSources[0].MediaStreams.filter(function (d) {
                        return d.Codec == "vtt";
                    });

                    console.log("options", options, audioStreamIndex, subtitleStreams);

                    castPlayer.loadMedia(user, item, options.startPositionTicks, item.Id, this.audioStreamIndex, subtitleStreams);
                });
            } else {
                var userId = Dashboard.getCurrentUserId();

                var query = {};
                query.Limit = query.Limit || 100;
                query.Fields = getItemFields;
                query.ExcludeLocationTypes = "Virtual";
                query.Ids = options.ids.join(',');

                ApiClient.getItems(userId, query).done(function (result) {
                    options.items = result.Items;
                    self.play(options);
                });
            }
=======
            castPlayer.loadMedia(Dashboard.getCurrentUserId(), options, 'PlayNow');
>>>>>>> 4cab402c
        };

        self.unpause = function () {
            self.isPaused = !self.isPaused;
            castPlayer.playMedia();
        };

        self.pause = function () {
            self.isPaused = true;
            castPlayer.pauseMedia();
        };

        self.shuffle = function (id) {
            var userId = Dashboard.getCurrentUserId();
            ApiClient.getItem(userId, id).done(function (item) {
                var query = {
                    UserId: userId,
                    Fields: getItemFields,
                    Limit: 50,
                    Filters: "IsNotFolder",
                    Recursive: true,
                    SortBy: "Random"
                };

                if (item.IsFolder) {
                    query.ParentId = id;
                }
                else if (item.Type == "MusicArtist") {
                    query.MediaTypes = "Audio";
                    query.Artists = item.Name;
                }
                else if (item.Type == "MusicGenre") {
                    query.MediaTypes = "Audio";
                    query.Genres = item.Name;
                } else {
                    return;
                }

                self.getItemsForPlayback(query).done(function (result) {
                    self.play({ items: result.Items });
                });
            });
        };

        self.instantMix = function (id) {
            var userId = Dashboard.getCurrentUserId();
            ApiClient.getItem(userId, id).done(function (item) {
                var promise;
                var mixLimit = 3;

                if (item.Type == "MusicArtist") {
                    promise = ApiClient.getInstantMixFromArtist(name, {
                        UserId: userId,
                        Fields: getItemFields,
                        Limit: mixLimit
                    });
                }
                else if (item.Type == "MusicGenre") {
                    promise = ApiClient.getInstantMixFromMusicGenre(name, {
                        UserId: userId,
                        Fields: getItemFields,
                        Limit: mixLimit
                    });
                }
                else if (item.Type == "MusicAlbum") {
                    promise = ApiClient.getInstantMixFromAlbum(id, {
                        UserId: userId,
                        Fields: getItemFields,
                        Limit: mixLimit
                    });
                }
                else if (item.Type == "Audio") {
                    promise = ApiClient.getInstantMixFromSong(id, {
                        UserId: userId,
                        Fields: getItemFields,
                        Limit: mixLimit
                    });
                }
                else {
                    return;
                }

                promise.done(function (result) {
                    self.play({ items: result.Items });
                });
            });
        };

        self.canQueueMediaType = function (mediaType) {
            return mediaType == "Audio";
        };

        self.queue = function (options) {
            castPlayer.loadMedia(Dashboard.getCurrentUserId(), options, 'PlayLast');
        };

        self.queueNext = function (options) {
            castPlayer.loadMedia(Dashboard.getCurrentUserId(), options, 'PlayNext');
        };

        self.stop = function () {
            castPlayer.stopMedia();
        };

        self.displayContent = function (options) {

        };

        self.mute = function () {
            self.isMuted = true;
            castPlayer.mute();
        };

        self.unMute = function () {
            self.isMuted = false;
            castPlayer.unMute();
        };

        self.toggleMute = function () {
            castPlayer.toggleMute();
        };

        self.getTargets = function () {

            var targets = [];

            if (castPlayer.hasReceivers) {
                targets.push(self.getCurrentTargetInfo());
            }

            return targets;

        };

        self.getCurrentTargetInfo = function () {

            var appName = null;
            if (castPlayer.session && castPlayer.session.receiver && castPlayer.session.receiver.friendlyName) {
                appName = castPlayer.session.receiver.friendlyName;
            }

            return {
                name: PlayerName,
                id: PlayerName,
                playerName: self.name, // TODO: PlayerName == self.name, so do we need to use either/or?
                playableMediaTypes: ["Audio", "Video"],
                isLocalPlayer: false,
                appName: appName,
                supportedCommands: ["VolumeUp",
                                    "VolumeDown",
                                    "Mute",
                                    "Unmute",
                                    "ToggleMute",
                                    "SetVolume",
                                    "DisplayContent"]
            };
        };

        self.seek = function (position) {
            castPlayer.seekMedia(position);
        };

        self.nextTrack = function () {
        };

        self.previousTrack = function () {
        };

        self.beginPlayerUpdates = function () {
            // Setup polling here
        };

        self.endPlayerUpdates = function () {
            // Stop polling here
        };

        self.volumeDown = function () {
            var vol = castPlayer.volumeLevel - 0.02;
            castPlayer.setReceiverVolume(false, vol / 100);
        };

        self.volumeUp = function () {
            var vol = castPlayer.volumeLevel + 0.02;
            castPlayer.setReceiverVolume(false, vol / 100);
        };

        self.setVolume = function (vol) {
            castPlayer.setReceiverVolume(false, vol / 100);
        };

        self.getPlayerState = function () {

            var deferred = $.Deferred();

            var result = self.getPlayerStateInternal();

            deferred.resolveWith(null, [result]);

            return deferred.promise();
        };

        self.getPlayerStateInternal = function () {

            var state = {
                PlayState: {

                    CanSeek: self.runtimeTicks && self.positionTicks > 0,
                    PositionTicks: self.positionTicks,
                    VolumeLevel: castPlayer.currentVolume * 100,
                    IsPaused: self.isPaused,
<<<<<<< HEAD
                    IsMuted: self.isMuted,
                    
=======
                    IsMuted: self.isMuted

>>>>>>> 4cab402c
                    // TODO: Implement
                    AudioStreamIndex: this.audioStreamIndex,
                    SubtitleStreamIndex: this.subtitleStreamIndex,
                    PlayMethod: this.directStream ? 'DirectStream' : 'Transcode'
                }
            };

            // TODO: Implement
<<<<<<< HEAD
            var isPlaying = self.isPaused == false;
            
=======
            var isPlaying = false;

>>>>>>> 4cab402c
            if (isPlaying) {

                //state.PlayState.MediaSourceId = 'xxx';

                state.NowPlayingItem = {

                    RunTimeTicks: self.runtimeTicks,
                    Name: 'Chromecast'
                };

                var nowPlayingItem = state.NowPlayingItem;

<<<<<<< HEAD
                console.log("state", state);

=======
>>>>>>> 4cab402c
                // TODO: Fill in these properties using chromecast mediainfo and/or custom data
                //nowPlayingItem.Id = item.Id;
                //nowPlayingItem.MediaType = item.MediaType;
                //nowPlayingItem.Type = item.Type;
                //nowPlayingItem.Name = item.Name;

                //nowPlayingItem.IndexNumber = item.IndexNumber;
                //nowPlayingItem.IndexNumberEnd = item.IndexNumberEnd;
                //nowPlayingItem.ParentIndexNumber = item.ParentIndexNumber;
                //nowPlayingItem.ProductionYear = item.ProductionYear;
                //nowPlayingItem.PremiereDate = item.PremiereDate;
                //nowPlayingItem.SeriesName = item.SeriesName;
                //nowPlayingItem.Album = item.Album;
                //nowPlayingItem.Artists = item.Artists;

            }

            return state;
        };
    }

    MediaController.registerPlayer(new chromecastPlayer());

    $(MediaController).on('playerchange', function () {

        if (MediaController.getPlayerInfo().name == PlayerName) {

<<<<<<< HEAD
            if (castPlayer.deviceState != DEVICE_STATE.ACTIVE && castPlayer.isInitialized) {
                castPlayer.launchApp();
=======
            if (CastPlayer.deviceState != DEVICE_STATE.ACTIVE && CastPlayer.isInitialized) {
                CastPlayer.launchApp();
>>>>>>> 4cab402c
            }
        }
    });

})(window, window.chrome, console);<|MERGE_RESOLUTION|>--- conflicted
+++ resolved
@@ -251,11 +251,7 @@
      * Loads media into a running receiver application
      * @param {Number} mediaIndex An index number to indicate current media content
      */
-<<<<<<< HEAD
-    CastPlayer.prototype.loadMedia = function (user, item, startTimeTicks, mediaSourceId, audioStreamIndex, subtitleStreams) {
-=======
     CastPlayer.prototype.loadMedia = function (userId, options, command) {
->>>>>>> 4cab402c
 
         if (!this.session) {
             console.log("no session");
@@ -264,37 +260,13 @@
 
         //this.currentMediaOffset = startTimeTicks || 0;
 
-<<<<<<< HEAD
-        var maxBitrate = 12000000;
-
-        this.subtitleStreamIndex;
-
-        if (subtitleStreams.length > 0) {
-            this.subtitleStreamIndex = subtitleStreams[0].Index;
-        }
-
-        var mediaInfo = getMediaSourceInfo(user, item, maxBitrate, mediaSourceId, audioStreamIndex, this.subtitleStreamIndex);
-=======
         //var maxBitrate = 12000000;
         //var mediaInfo = getMediaSourceInfo(user, item, maxBitrate, mediaSourceId, audioStreamIndex, subtitleStreamIndex);
->>>>>>> 4cab402c
 
         //var streamUrl = getStreamUrl(item, mediaInfo, startTimeTicks, maxBitrate);
 
         //var castMediaInfo = new chrome.cast.media.MediaInfo(streamUrl);
 
-<<<<<<< HEAD
-        castMediaInfo.customData = getCustomData(item, mediaInfo.mediaSource.Id, startTimeTicks, subtitleStreams);
-        castMediaInfo.metadata = getMetadata(item);
-
-        console.log("custom", castMediaInfo.customData);
-
-        if (mediaInfo.streamContainer == 'm3u8') {
-            castMediaInfo.contentType = 'application/x-mpegURL';
-        } else {
-            castMediaInfo.contentType = item.MediaType.toLowerCase() + '/' + mediaInfo.streamContainer.toLowerCase();
-        }
-=======
         //castMediaInfo.customData = getCustomData(item, mediaInfo.mediaSource.Id, startTimeTicks);
         //castMediaInfo.metadata = getMetadata(item);
 
@@ -303,7 +275,6 @@
         //} else {
         //    castMediaInfo.contentType = item.MediaType.toLowerCase() + '/' + mediaInfo.streamContainer.toLowerCase();
         //}
->>>>>>> 4cab402c
 
         //castMediaInfo.streamType = mediaInfo.isStatic ? chrome.cast.media.StreamType.BUFFERED : chrome.cast.media.StreamType.LIVE;
 
@@ -1052,44 +1023,7 @@
         });
 
         self.play = function (options) {
-<<<<<<< HEAD
-            if (self.isPaused) {
-                self.isPaused = !self.isPaused;
-                castPlayer.playMedia();
-            } else if (options.items) {
-                Dashboard.getCurrentUser().done(function (user) {
-                    var item = options.items[self.playlistIndex++];
-
-                    var audioStream = item.MediaSources[0].MediaStreams.filter(function (i) {
-                        return i.Type == "Audio";
-                    });
-                    this.audioStreamIndex = item.MediaSources[0].MediaStreams.indexOf(audioStream[0]);
-
-                    var subtitleStreams = item.MediaSources[0].MediaStreams.filter(function (d) {
-                        return d.Codec == "vtt";
-                    });
-
-                    console.log("options", options, audioStreamIndex, subtitleStreams);
-
-                    castPlayer.loadMedia(user, item, options.startPositionTicks, item.Id, this.audioStreamIndex, subtitleStreams);
-                });
-            } else {
-                var userId = Dashboard.getCurrentUserId();
-
-                var query = {};
-                query.Limit = query.Limit || 100;
-                query.Fields = getItemFields;
-                query.ExcludeLocationTypes = "Virtual";
-                query.Ids = options.ids.join(',');
-
-                ApiClient.getItems(userId, query).done(function (result) {
-                    options.items = result.Items;
-                    self.play(options);
-                });
-            }
-=======
             castPlayer.loadMedia(Dashboard.getCurrentUserId(), options, 'PlayNow');
->>>>>>> 4cab402c
         };
 
         self.unpause = function () {
@@ -1300,13 +1234,8 @@
                     PositionTicks: self.positionTicks,
                     VolumeLevel: castPlayer.currentVolume * 100,
                     IsPaused: self.isPaused,
-<<<<<<< HEAD
                     IsMuted: self.isMuted,
-                    
-=======
-                    IsMuted: self.isMuted
-
->>>>>>> 4cab402c
+
                     // TODO: Implement
                     AudioStreamIndex: this.audioStreamIndex,
                     SubtitleStreamIndex: this.subtitleStreamIndex,
@@ -1315,13 +1244,8 @@
             };
 
             // TODO: Implement
-<<<<<<< HEAD
-            var isPlaying = self.isPaused == false;
-            
-=======
             var isPlaying = false;
 
->>>>>>> 4cab402c
             if (isPlaying) {
 
                 //state.PlayState.MediaSourceId = 'xxx';
@@ -1334,11 +1258,6 @@
 
                 var nowPlayingItem = state.NowPlayingItem;
 
-<<<<<<< HEAD
-                console.log("state", state);
-
-=======
->>>>>>> 4cab402c
                 // TODO: Fill in these properties using chromecast mediainfo and/or custom data
                 //nowPlayingItem.Id = item.Id;
                 //nowPlayingItem.MediaType = item.MediaType;
@@ -1366,13 +1285,8 @@
 
         if (MediaController.getPlayerInfo().name == PlayerName) {
 
-<<<<<<< HEAD
-            if (castPlayer.deviceState != DEVICE_STATE.ACTIVE && castPlayer.isInitialized) {
-                castPlayer.launchApp();
-=======
             if (CastPlayer.deviceState != DEVICE_STATE.ACTIVE && CastPlayer.isInitialized) {
                 CastPlayer.launchApp();
->>>>>>> 4cab402c
             }
         }
     });
