﻿(function ($, document, Dashboard, LibraryBrowser) {

    function notifications() {

        var self = this;

        self.getNotificationsSummaryPromise = null;

        self.total = 0;

        self.getNotificationsSummary = function() {

            self.getNotificationsSummaryPromise = self.getNotificationsSummaryPromise || ApiClient.getNotificationSummary(Dashboard.getCurrentUserId());

            return self.getNotificationsSummaryPromise;
        };

        self.updateNotificationCount = function() {

            self.getNotificationsSummary().done(function(summary) {

                var item = $('.btnNotifications').removeClass('levelNormal').removeClass('levelWarning').removeClass('levelError').html(summary.UnreadCount);

                if (summary.UnreadCount) {
                    item.addClass('level' + summary.MaxUnreadNotificationLevel);
                }
            });
        };

        self.showNotificationsFlyout = function() {

            var context = this;

            var html = '<div data-role="popup" class="notificationsFlyout" style="min-width:250px;margin-top:30px;margin-right:20px;" data-theme="a">';

            html += '<a href="#" data-rel="back" data-role="button" data-theme="b" data-icon="delete" data-iconpos="notext" class="ui-btn-right">Close</a>';

            html += '<div class="ui-bar-a" style="text-align:center;">';
            html += '<h3 style="margin: .5em 0;">Notifications</h3>';
            html += '</div>';

            html += '<div data-role="content" style="padding: 0;">';

            html += '<p class="notificationsFlyoutlist">Loading...';

            html += '</p>';

<<<<<<< HEAD
            html += '<p style="display:none;" class="btnMarkReadContainer"><button class="btnMarkRead" type="button" data-icon="check" data-mini="true" data-theme="b">Mark these read</button></p>';

            html += '<p class="btnNotificationListContainer"><button class="btnNotificationList" type="button" data-icon="check" data-mini="true" data-theme="b">View Notifications</button></p>';
=======
            html += '<div class="btnNotificationListContainer"><a data-role="button" href="notificationlist.html" data-icon="action" data-mini="true">View Notifications</a></div>';
            html += '<div style="display:none;" class="btnMarkReadContainer"><button class="btnMarkRead" type="button" data-icon="check" data-mini="true" data-theme="b">Mark these read</button></div>';

>>>>>>> babf95f4

            html += '</div>';

            html += '</div>';

            $(document.body).append(html);

            $('.notificationsFlyout').popup({ positionTo: context }).trigger('create').popup("open").on("popupafterclose", function() {

                $(this).off("popupafterclose").remove();

            }).on('click', '.btnMarkRead', function() {

                var ids = $('.unreadFlyoutNotification').map(function() {

                    return this.getAttribute('data-notificationid');

                }).get();

                self.markNotificationsRead(ids, function() {

                    $('.notificationsFlyout').popup("close");

                });

            });

            self.isFlyout = true;

            var startIndex = 0;
            var limit = 5;
            var elem = $('.notificationsFlyoutlist');
            var markReadButton = $('.btnMarkReadContainer');

            refreshNotifications(startIndex, limit, elem, markReadButton, false);
        };

        self.markNotificationsRead = function(ids, callback) {

            ApiClient.markNotificationsRead(Dashboard.getCurrentUserId(), ids, true).done(function() {

                self.getNotificationsSummaryPromise = null;

                self.updateNotificationCount();

                callback();

            });

        };

        self.showNotificationsList = function (startIndex, limit, elem, btn) {

            refreshNotifications(startIndex, limit, elem, btn, true);

        };
    }

    function refreshNotifications(startIndex, limit, elem, btn, showPaging) {

        ApiClient.getNotifications(Dashboard.getCurrentUserId(), { StartIndex: startIndex, Limit: limit }).done(function (result) {

            listUnreadNotifications(result.Notifications, result.TotalRecordCount, startIndex, limit, elem, btn, showPaging);

        });
    }

    function listUnreadNotifications(list, totalRecordCount, startIndex, limit, elem, btn, showPaging) {

        if (!totalRecordCount) {
            elem.html('<p style="padding:.5em 1em;">No unread notifications.</p>');
            btn.hide();
            return;
        }

        Notifications.total = totalRecordCount;

        if (list.filter(function (n) {

            return !n.IsRead;

        }).length) {
            btn.show();
        } else {
            btn.hide();
        }

        var html = '';

        if (totalRecordCount > limit && showPaging === true) {

            var query = { StartIndex: startIndex, Limit: limit };

            html += LibraryBrowser.getPagingHtml(query, totalRecordCount, false, limit, false);
        }

        for (var i = 0, length = list.length; i < length; i++) {

            var notification = list[i];

            html += getNotificationHtml(notification);

        }

        elem.html(html).trigger('create');
    }

    function getNotificationHtml(notification) {

        var html = '';

        var cssClass = notification.IsRead ? "flyoutNotification" : "flyoutNotification unreadFlyoutNotification";

        html += '<div data-notificationid="' + notification.Id + '" class="' + cssClass + '">';

        html += '<div class="notificationImage">';
        html += getImageHtml(notification);
        html += '</div>';

        html += '<div class="notificationContent">';

        html += '<p style="margin: .4em 0 .25em;" class="notificationName">' + notification.Name + '</p>';

        html += '<p style="margin: .25em 0;">' + humane_date(notification.Date) + '</p>';

        if (notification.Description) {
            html += '<p style="margin: .25em 0;">' + notification.Description + '</p>';
        }

        if (notification.Url) {
            html += '<p style="margin: .25em 0;"><a href="' + notification.Url + '" target="_blank">More information</a></p>';
        }

        html += '</div>';

        html += '</div>';

        return html;
    }

    function getImageHtml(notification) {

        if (notification.Level == "Error") {

            return '<div class="imgNotification imgNotificationError"><div class="imgNotificationInner imgNotificationIcon"></div></div>';

        }
        if (notification.Level == "Warning") {

            return '<div class="imgNotification imgNotificationWarning"><div class="imgNotificationInner imgNotificationIcon"></div></div>';

        }

        return '<div class="imgNotification imgNotificationNormal"><div class="imgNotificationInner imgNotificationIcon"></div></div>';

    }

    window.Notifications = new notifications();

    $(Dashboard).on('interiorheaderrendered', function (e, header, user) {

        if (!user || $('.notificationsButton', header).length) {
            return;
        }

        $('<a class="imageLink btnNotifications" href="#" title="Notifications">0</a>').insertAfter($('.btnCurrentUser', header)).on('click', Notifications.showNotificationsFlyout);

        Notifications.updateNotificationCount();
    });

    $(ApiClient).on("websocketmessage", function (e, msg) {


        if (msg.MessageType === "NotificationUpdated" || msg.MessageType === "NotificationAdded" || msg.MessageType === "NotificationsMarkedRead") {

            Notifications.getNotificationsSummaryPromise = null;

            Notifications.updateNotificationCount();
        }

    });


})(jQuery, document, Dashboard, LibraryBrowser);<|MERGE_RESOLUTION|>--- conflicted
+++ resolved
@@ -45,15 +45,8 @@
 
             html += '</p>';
 
-<<<<<<< HEAD
-            html += '<p style="display:none;" class="btnMarkReadContainer"><button class="btnMarkRead" type="button" data-icon="check" data-mini="true" data-theme="b">Mark these read</button></p>';
-
-            html += '<p class="btnNotificationListContainer"><button class="btnNotificationList" type="button" data-icon="check" data-mini="true" data-theme="b">View Notifications</button></p>';
-=======
             html += '<div class="btnNotificationListContainer"><a data-role="button" href="notificationlist.html" data-icon="action" data-mini="true">View Notifications</a></div>';
             html += '<div style="display:none;" class="btnMarkReadContainer"><button class="btnMarkRead" type="button" data-icon="check" data-mini="true" data-theme="b">Mark these read</button></div>';
-
->>>>>>> babf95f4
 
             html += '</div>';
 
