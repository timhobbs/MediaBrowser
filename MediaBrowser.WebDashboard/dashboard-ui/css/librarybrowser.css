--- conflicted
+++ resolved
@@ -866,11 +866,8 @@
 }
 
 .mediaInfoStreamType {
-<<<<<<< HEAD
     font-size: 16px;
-=======
     display: block;
->>>>>>> 77d4dae6
     color: #fff;
 }
 
