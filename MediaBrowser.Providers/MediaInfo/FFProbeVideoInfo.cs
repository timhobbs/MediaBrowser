--- conflicted
+++ resolved
@@ -413,11 +413,7 @@
         {
             get
             {
-<<<<<<< HEAD
-                return new[] { ".srt", ".ssa", ".ass", ".vtt" };
-=======
                 return new[] { ".srt", ".ssa", ".ass", ".sub" };
->>>>>>> d06fadcb
             }
         }
 
