<<<<<<< HEAD
﻿
=======
﻿using System.Collections.Generic;
using System.Linq;
using System.Xml.Serialization;

>>>>>>> 9d96c66c
namespace MediaBrowser.Controller.Dlna
{
    public class TranscodingProfile
    {
        [XmlAttribute("container")]
        public string Container { get; set; }

        [XmlAttribute("type")]
        public DlnaProfileType Type { get; set; }

        [XmlAttribute("videoCodec")]
        public string VideoCodec { get; set; }

        [XmlAttribute("audioCodec")]
        public string AudioCodec { get; set; }

        [XmlAttribute("protocol")]
        public string Protocol { get; set; }
        
        [XmlAttribute("estimateContentLength")]
        public bool EstimateContentLength { get; set; }

        [XmlAttribute("enableMpegtsM2TsMode")]
        public bool EnableMpegtsM2TsMode { get; set; }

        [XmlAttribute("transcodeSeekInfo")]
        public TranscodeSeekInfo TranscodeSeekInfo { get; set; }

        public TranscodingSetting[] Settings { get; set; }

        public TranscodingProfile()
        {
            Settings = new TranscodingSetting[] { };
<<<<<<< HEAD
=======
        }


        public List<string> GetAudioCodecs()
        {
            return (AudioCodec ?? string.Empty).Split(',').Where(i => !string.IsNullOrWhiteSpace(i)).ToList();
>>>>>>> 9d96c66c
        }

        public bool EnableMpegtsM2TsMode { get; set; }
    }

    public class TranscodingSetting
    {
        [XmlAttribute("name")]
        public TranscodingSettingType Name { get; set; }

        [XmlAttribute("value")]
        public string Value { get; set; }
    }

    public enum TranscodingSettingType
    {
        VideoProfile = 0
    }

    public enum TranscodeSeekInfo
    {
        Auto = 0,
        Bytes = 1
    }
}<|MERGE_RESOLUTION|>--- conflicted
+++ resolved
@@ -1,11 +1,7 @@
-<<<<<<< HEAD
-﻿
-=======
 ﻿using System.Collections.Generic;
 using System.Linq;
 using System.Xml.Serialization;
 
->>>>>>> 9d96c66c
 namespace MediaBrowser.Controller.Dlna
 {
     public class TranscodingProfile
@@ -39,18 +35,13 @@
         public TranscodingProfile()
         {
             Settings = new TranscodingSetting[] { };
-<<<<<<< HEAD
-=======
         }
 
 
         public List<string> GetAudioCodecs()
         {
             return (AudioCodec ?? string.Empty).Split(',').Where(i => !string.IsNullOrWhiteSpace(i)).ToList();
->>>>>>> 9d96c66c
         }
-
-        public bool EnableMpegtsM2TsMode { get; set; }
     }
 
     public class TranscodingSetting
