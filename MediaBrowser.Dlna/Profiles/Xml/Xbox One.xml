<?xml version="1.0"?>
<Profile xmlns:xsi="http://www.w3.org/2001/XMLSchema-instance" xmlns:xsd="http://www.w3.org/2001/XMLSchema">
  <Name>Xbox One</Name>
  <Identification>
    <FriendlyName>Xbox-SystemOS</FriendlyName>
    <ModelName>Xbox One</ModelName>
    <Headers />
  </Identification>
  <FriendlyName>Media Browser</FriendlyName>
  <Manufacturer>Media Browser</Manufacturer>
  <ManufacturerUrl>http://mediabrowser3.com/</ManufacturerUrl>
  <ModelName>Media Browser</ModelName>
  <ModelDescription>Media Browser</ModelDescription>
  <ModelNumber>Media Browser</ModelNumber>
  <ModelUrl>http://mediabrowser3.com/</ModelUrl>
  <IgnoreTranscodeByteRangeRequests>false</IgnoreTranscodeByteRangeRequests>
  <EnableAlbumArtInDidl>false</EnableAlbumArtInDidl>
  <SupportedMediaTypes>Audio,Photo,Video</SupportedMediaTypes>
  <ProtocolInfo>DLNA</ProtocolInfo>
  <TimelineOffsetSeconds>0</TimelineOffsetSeconds>
  <RequiresPlainVideoItems>false</RequiresPlainVideoItems>
  <RequiresPlainFolders>false</RequiresPlainFolders>
  <DirectPlayProfiles>
    <DirectPlayProfile container="mp3,wma" type="Audio" />
  </DirectPlayProfiles>
  <TranscodingProfiles>
    <TranscodingProfile container="mp3" type="Audio" audioCodec="mp3" estimateContentLength="false" enableMpegtsM2TsMode="false" transcodeSeekInfo="Auto">
      <Settings />
    </TranscodingProfile>
    <TranscodingProfile container="ts" type="Video" videoCodec="h264" audioCodec="aac" estimateContentLength="false" enableMpegtsM2TsMode="false" transcodeSeekInfo="Auto">
      <Settings />
    </TranscodingProfile>
  </TranscodingProfiles>
  <ContainerProfiles />
<<<<<<< HEAD
=======
  <CodecProfiles />
>>>>>>> 9d96c66c
  <MediaProfiles>
    <MediaProfile container="avi" type="Video" mimeType="video/x-msvideo">
      <Conditions />
    </MediaProfile>
  </MediaProfiles>
</Profile><|MERGE_RESOLUTION|>--- conflicted
+++ resolved
@@ -32,10 +32,7 @@
     </TranscodingProfile>
   </TranscodingProfiles>
   <ContainerProfiles />
-<<<<<<< HEAD
-=======
   <CodecProfiles />
->>>>>>> 9d96c66c
   <MediaProfiles>
     <MediaProfile container="avi" type="Video" mimeType="video/x-msvideo">
       <Conditions />
